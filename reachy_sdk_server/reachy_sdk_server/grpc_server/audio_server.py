--- conflicted
+++ resolved
@@ -29,7 +29,6 @@
 )
 from reachy_sdk_api_v2.component_pb2 import ComponentId
 
-
 # ToDo : move this code to actual functions called by grpc
 class ReachyGRPCAudioSDKServicer:
     def __init__(self) -> None:
@@ -38,6 +37,7 @@
         self.node = rclpy.create_node("soundclient_example")
         # note: non blocking mode for gprc?
         self.soundhandle = SoundClient(self.node, blocking=True)
+
         self._audiocaptureclient = AudioCaptureActionClient()
         self._audiorecorder = AudioRecorder()
 
@@ -118,7 +118,6 @@
         self.play_sound(request.id)
         return Empty()
 
-<<<<<<< HEAD
     def StopSound(self, request: ComponentId, context: grpc.ServicerContext) -> Empty:
         return Empty()
 
@@ -126,7 +125,6 @@
         audiofiles = get_list_audio_files("/root/sounds/")
         soundsList = [SoundId(id=sound) for sound in audiofiles]
         return ListOfSound(sounds=soundsList)
-
 
 def main():
     import argparse
@@ -136,22 +134,6 @@
     parser.add_argument("--port", type=int, default=50063)
     parser.add_argument("--max-workers", type=int, default=10)
     args = parser.parse_args()
-=======
-    time.sleep(1)
-
-    servicer.stop()
-
-    success = servicer.start_capture("/root/sounds/record.ogg")
-
-    if success:
-        time.sleep(3)
-
-        servicer.stop_capture()
-
-        servicer.play_sound("/root/sounds/record.ogg")
-
-    return
->>>>>>> 27c1a414
 
     servicer = ReachyGRPCAudioSDKServicer()
     server = grpc.server(futures.ThreadPoolExecutor(max_workers=args.max_workers))
