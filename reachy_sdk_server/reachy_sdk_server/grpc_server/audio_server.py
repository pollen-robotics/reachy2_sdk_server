import pathlib

import grpc
import rclpy
from google.protobuf.empty_pb2 import Empty
from google.protobuf.wrappers_pb2 import BoolValue
from reachy2_sdk_api.component_pb2 import ComponentId
<<<<<<< HEAD
from reachy2_sdk_api.sound_pb2_grpc import add_SoundServiceServicer_to_server
from reachy_sdk_api_v2.sound_pb2 import (
=======
from reachy2_sdk_api.sound_pb2 import (
>>>>>>> c540d23d
    ListOfMicrophone,
    ListOfSound,
    ListOfSpeaker,
    Microphone,
    RecordingAck,
    RecordingRequest,
    SoundAck,
    SoundId,
    Speaker,
    TextRequest,
    VolumeRequest,
)
from sound_play.libsoundplay import SoundClient

from ..utils import get_list_audio_files
from .audio_recorder import AudioRecorder


# ToDo : move this code to actual functions called by grpc
class ReachyGRPCAudioSDKServicer:
    def __init__(self) -> None:
        rclpy.init()
        self.node = rclpy.create_node("ReachyGRPCAudioSDKServicer_node")

        self.soundhandle = SoundClient(self.node, blocking=False)

        self._audiorecorder = AudioRecorder()

        self._volume: float = 1  # in [0.0,1.0]

        self.node.get_logger().info("Reachy GRPC Audio SDK Servicer initialized.")

    def register_to_server(self, server: grpc.Server):
        self.node.get_logger().info("Registering 'SoundServiceServicer' to server.")
        add_SoundServiceServicer_to_server(self, server)

    def GetAllMicrophone(
        self, request: Empty, context: grpc.ServicerContext
    ) -> ListOfMicrophone:
        return ListOfMicrophone(
            microphone_info=[Microphone(id=ComponentId(id=1, name="microphone_1"))]
        )

    def GetAllSpeaker(
        self, request: Empty, context: grpc.ServicerContext
    ) -> ListOfSpeaker:
        return ListOfSpeaker(
            speaker_info=[Speaker(id=ComponentId(id=1, name="speaker_1"))]
        )

    def StartRecording(
        self, request: RecordingRequest, context: grpc.ServicerContext
    ) -> SoundAck:
        file_name = request.recording_id.id + ".ogg"
        if not pathlib.Path(file_name).parent.absolute().exists():
            self.node.get_logger().error(f"Path does not exist {file_name}")
            return RecordingAck(ack=SoundAck(success=BoolValue(value=False)))
        self.node.get_logger().info(f"Start recording {file_name}")
        self._audiorecorder.make_pipe(file_name)
        self._audiorecorder.start()
        return RecordingAck(ack=SoundAck(success=BoolValue(value=True)))

    def StopRecording(
        self, request: ComponentId, context: grpc.ServicerContext
    ) -> RecordingAck:
        self.node.get_logger().info("Stop recording")
        self._audiorecorder.stop()
        return RecordingAck(ack=SoundAck(success=BoolValue(value=True)))

    def TestSpeaker(self, request: ComponentId, context: grpc.ServicerContext) -> Empty:
        self.soundhandle.playWave("say-beep.wav", volume=self._volume)
        return Empty()

    def ChangeVolume(
        self, request: VolumeRequest, context: grpc.ServicerContext
    ) -> Empty:
        self.node.get_logger().info(f"Set volume to {request.volume}")
        self._volume = request.volume
        return Empty()

    def PlaySound(self, request: SoundId, context: grpc.ServicerContext) -> Empty:
        self.node.get_logger().info(f"Playing {request.sound.id}")
        # could be a wav or ogg
        self.soundhandle.playWave(request.sound.id, volume=self._volume)
        return Empty()

    def StopSound(self, request: ComponentId, context: grpc.ServicerContext) -> Empty:
        self.node.get_logger().info(f"Stop playing")
        self.soundhandle.stopAll()
        return Empty()

    def GetSoundsList(
        self, request: Empty, context: grpc.ServicerContext
    ) -> ListOfSound:
        audiofiles = get_list_audio_files("/root/sounds/")
        soundsList = [SoundId(id=sound) for sound in audiofiles]
        return ListOfSound(sounds=soundsList)

    def SayText(self, request: TextRequest, context: grpc.ServicerContext) -> Empty:
        self.node.get_logger().info(f"Saying {request.text}")
        self.soundhandle.say(request.text)
        return Empty()


def main():
    import argparse
    from concurrent import futures

    parser = argparse.ArgumentParser()
    parser.add_argument("--port", type=int, default=50063)
    parser.add_argument("--max-workers", type=int, default=10)
    parser.add_argument("--ros-args", action="store_true")
    args = parser.parse_args()

    servicer = ReachyGRPCAudioSDKServicer()
    server = grpc.server(futures.ThreadPoolExecutor(max_workers=args.max_workers))

    servicer.register_to_server(server)

    server.add_insecure_port(f"[::]:{args.port}")
    server.start()

    servicer.node.get_logger().info(f"Server started on port {args.port}.")
    server.wait_for_termination()


if __name__ == "__main__":
    main()<|MERGE_RESOLUTION|>--- conflicted
+++ resolved
@@ -5,12 +5,8 @@
 from google.protobuf.empty_pb2 import Empty
 from google.protobuf.wrappers_pb2 import BoolValue
 from reachy2_sdk_api.component_pb2 import ComponentId
-<<<<<<< HEAD
 from reachy2_sdk_api.sound_pb2_grpc import add_SoundServiceServicer_to_server
-from reachy_sdk_api_v2.sound_pb2 import (
-=======
 from reachy2_sdk_api.sound_pb2 import (
->>>>>>> c540d23d
     ListOfMicrophone,
     ListOfSound,
     ListOfSpeaker,
