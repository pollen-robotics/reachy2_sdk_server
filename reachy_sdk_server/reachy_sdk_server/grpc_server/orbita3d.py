import math
from collections import namedtuple
from typing import Iterator

import grpc
import rclpy
from control_msgs.msg import DynamicJointState, InterfaceValue
from google.protobuf.empty_pb2 import Empty
from google.protobuf.wrappers_pb2 import BoolValue, FloatValue
from reachy2_sdk_api.component_pb2 import ComponentId, JointLimits, PIDGains
from reachy2_sdk_api.kinematics_pb2 import ExtEulerAngles, Rotation3d
from reachy2_sdk_api.orbita3d_pb2 import (
    Float3d,
    Limits3d,
    ListOfOrbita3d,
    Orbita3d,
    Orbita3dCommand,
    Orbita3dField,
    Orbita3dGoal,
    Orbita3dsCommand,
    Orbita3dState,
    Orbita3dStateRequest,
    Orbita3dStatus,
    Orbita3dStreamStateRequest,
    PID3d,
    Vector3d,
)
from reachy2_sdk_api.orbita3d_pb2_grpc import add_Orbita3dServiceServicer_to_server

from ..abstract_bridge_node import AbstractBridgeNode
from ..components import Component
from ..conversion import rotation3d_as_extrinsinc_euler_angles
from ..utils import endless_get_stream, extract_fields, get_current_timestamp

Orbita3dComponents = namedtuple(
    "Orbita3dComponents",
    ["actuator", "roll", "pitch", "yaw", "raw_motor_1", "raw_motor_2", "raw_motor_3"],
)


class Orbita3dServicer:
    default_fields = [
        Orbita3dField.PRESENT_POSITION,
        Orbita3dField.GOAL_POSITION,
        Orbita3dField.PRESENT_SPEED,
        Orbita3dField.PRESENT_LOAD,
        Orbita3dField.TEMPERATURE,
        Orbita3dField.JOINT_LIMITS,
        Orbita3dField.TORQUE_LIMIT,
        Orbita3dField.SPEED_LIMIT,
        Orbita3dField.PID,
        Orbita3dField.COMPLIANT,
    ]

    def __init__(
        self,
        bridge_node: AbstractBridgeNode,
        logger: rclpy.impl.rcutils_logger.RcutilsLogger,
    ) -> None:
        self.bridge_node = bridge_node
        self.logger = logger

    def register_to_server(self, server: grpc.Server):
        self.logger.info("Registering 'Orbita3dServiceServicer' to server.")
        add_Orbita3dServiceServicer_to_server(self, server)

    @classmethod
    def get_info(cls, orbita3d: Component) -> Orbita3d:
        return Orbita3d(
            id=ComponentId(
                id=orbita3d.id,
                name=orbita3d.name,
            ),
        )

    def GetAllOrbita3d(self, request: Empty, context: grpc.ServicerContext) -> ListOfOrbita3d:
        return ListOfOrbita3d(info=[self.get_info(o) for o in self.bridge_node.components.get_by_type("orbita3d")])

<<<<<<< HEAD
    def GetState(self, request: Orbita3dStateRequest, context: grpc.ServicerContext) -> Orbita3dState:
        orbita2d_components = self.get_orbita3d_components(request.id, context=context)

        state = extract_fields(Orbita3dField, request.fields, conversion_table, orbita2d_components)
        state["timestamp"] = get_current_timestamp(self.bridge_node)
        state["temperature"] = Float3d(
            motor_1=FloatValue(value=40.0), motor_2=FloatValue(value=40.0), motor_3=FloatValue(value=40.0)
=======
    def GetState(
        self, request: Orbita3dStateRequest, context: grpc.ServicerContext
    ) -> Orbita3dState:
        orbita3d_components = self.get_orbita3d_components(request.id, context=context)

        state = extract_fields(
            Orbita3dField, request.fields, conversion_table, orbita3d_components
        )
        state["timestamp"] = get_current_timestamp(self.bridge_node)
        state["temperature"] = Float3d(
            motor_1=FloatValue(value=40.0),
            motor_2=FloatValue(value=40.0),
            motor_3=FloatValue(value=40.0),
>>>>>>> bbbee242
        )
        state["joint_limits"] = Limits3d(
            roll=JointLimits(min=FloatValue(value=0.0), max=FloatValue(value=100.0)),
            pitch=JointLimits(min=FloatValue(value=0.0), max=FloatValue(value=100.0)),
            yaw=JointLimits(min=FloatValue(value=0.0), max=FloatValue(value=100.0)),
        )
        return Orbita3dState(**state)

    def GoToOrientation(self, request: Orbita3dGoal, context: grpc.ServicerContext) -> Empty:
        return Empty()

    def StreamState(self, request: Orbita3dStreamStateRequest, context: grpc.ServicerContext) -> Iterator[Orbita3dState]:
        return endless_get_stream(
            self.GetState,
            request.req,
            context,
            1 / request.freq,
        )

    def SendCommand(self, request: Orbita3dsCommand, context: grpc.ServicerContext) -> Empty:
        cmd = DynamicJointState()
        cmd.joint_names = []

        for cmd_req in request.cmd:
            if not cmd_req.HasField("id"):
                context.abort(grpc.StatusCode.INVALID_ARGUMENT, "Missing 'id' field.")

<<<<<<< HEAD
            orbita3d_components = self.get_orbita3d_components(cmd_req.id, context=context)
=======
            orbita3d_components = self.get_orbita3d_components(
                cmd_req.id, context=context
            )
>>>>>>> bbbee242

            if cmd_req.HasField("compliant"):
                cmd.joint_names.append(orbita3d_components.actuator.name)
                cmd.interface_values.append(
                    InterfaceValue(
                        interface_names=["torque"],
                        values=[not cmd_req.compliant.value],
                    )
                )
            if cmd_req.HasField("goal_position"):
<<<<<<< HEAD
                roll, pitch, yaw = rotation3d_as_extrinsinc_euler_angles(cmd_req.goal_position)
=======
                if cmd_req.goal_position.HasField("rpy"):
                    state = extract_fields(
                        Orbita3dField,
                        [Orbita3dField.GOAL_POSITION],
                        conversion_table,
                        orbita3d_components,
                    )

                    roll_value = (
                        cmd_req.goal_position.rpy.roll
                        if cmd_req.goal_position.rpy.HasField("roll")
                        else state["goal_position"].rpy.roll
                    )
                    pitch_value = (
                        cmd_req.goal_position.rpy.pitch
                        if cmd_req.goal_position.rpy.HasField("pitch")
                        else state["goal_position"].rpy.pitch
                    )
                    yaw_value = (
                        cmd_req.goal_position.rpy.yaw
                        if cmd_req.goal_position.rpy.HasField("yaw")
                        else state["goal_position"].rpy.yaw
                    )

                    cmd_req = Orbita3dCommand(
                        goal_position=Rotation3d(
                            rpy=ExtEulerAngles(
                                roll=roll_value, pitch=pitch_value, yaw=yaw_value
                            )
                        )
                    )

                roll, pitch, yaw = rotation3d_as_extrinsinc_euler_angles(
                    cmd_req.goal_position
                )
>>>>>>> bbbee242
                cmd.joint_names.extend(
                    [
                        orbita3d_components.roll.name,
                        orbita3d_components.pitch.name,
                        orbita3d_components.yaw.name,
                    ]
                )
                cmd.interface_values.extend(
                    [
                        InterfaceValue(
                            interface_names=["position"],
                            values=[roll],
                        ),
                        InterfaceValue(
                            interface_names=["position"],
                            values=[pitch],
                        ),
                        InterfaceValue(
                            interface_names=["position"],
                            values=[yaw],
                        ),
                    ]
                )

            raw_commands = []

            if cmd_req.HasField("speed_limit"):
                raw_commands.extend(
                    [
                        InterfaceValue(
                            interface_names=["speed_limit"],
                            values=[cmd_req.speed_limit.motor_1.value],
                        ),
                        InterfaceValue(
                            interface_names=["speed_limit"],
                            values=[cmd_req.speed_limit.motor_2.value],
                        ),
                        InterfaceValue(
                            interface_names=["speed_limit"],
                            values=[cmd_req.speed_limit.motor_3.value],
                        ),
                    ]
                )
            if cmd_req.HasField("torque_limit"):
                raw_commands.extend(
                    [
                        InterfaceValue(
                            interface_names=["torque_limit"],
                            values=[cmd_req.torque_limit.motor_1.value],
                        ),
                        InterfaceValue(
                            interface_names=["torque_limit"],
                            values=[cmd_req.torque_limit.motor_2.value],
                        ),
                        InterfaceValue(
                            interface_names=["torque_limit"],
                            values=[cmd_req.torque_limit.motor_3.value],
                        ),
                    ]
                )

            if raw_commands:
                cmd.joint_names.extend(
                    [
                        orbita3d_components.raw_motor_1.name,
                        orbita3d_components.raw_motor_2.name,
                        orbita3d_components.raw_motor_3.name,
                    ]
                )
                cmd.interface_values.extend(raw_commands)

        if cmd.joint_names:
            self.bridge_node.publish_command(cmd)

        return Empty()

    def StreamCommand(self, request_stream: Iterator[Orbita3dCommand], context: grpc.ServicerContext) -> Empty:
        for request in request_stream:
            self.SendCommand(request, context)
        return Empty()

    def Audit(self, request: ComponentId, context: grpc.ServicerContext) -> Orbita3dStatus:
        return Orbita3dStatus()

    def HeartBeat(self, request: ComponentId, context: grpc.ServicerContext) -> Empty:
        return Empty()

    def Restart(self, request: ComponentId, context: grpc.ServicerContext) -> Empty:
        return Empty()

    def get_orbita3d_components(
        self, component_id: ComponentId, context: grpc.ServicerContext
    ) -> Orbita3dComponents:
        if not hasattr(self, "_lazy_components"):
            self._lazy_components = {}

        components = self.bridge_node.components

        c = components.get_by_component_id(component_id)
        if c is None:
            context.abort(
                grpc.StatusCode.NOT_FOUND,
                f"Could not find component with id '{component_id}'.",
            )

        if c.type != "orbita3d":
            context.abort(
                grpc.StatusCode.INVALID_ARGUMENT,
                f"Component '{component_id}' is not an orbita3d.",
            )

        if c.id not in self._lazy_components:
            orbita3d = components.get_by_component_id(component_id)
            orbita3d_roll = components.get_by_name(f"{orbita3d.name}_roll")
            orbita3d_pitch = components.get_by_name(f"{orbita3d.name}_pitch")
            orbita3d_yaw = components.get_by_name(f"{orbita3d.name}_yaw")
            orbita3d_raw_motor_1 = components.get_by_name(f"{orbita3d.name}_raw_motor_1")
            orbita3d_raw_motor_2 = components.get_by_name(f"{orbita3d.name}_raw_motor_2")
            orbita3d_raw_motor_3 = components.get_by_name(f"{orbita3d.name}_raw_motor_3")

            self._lazy_components[c.id] = Orbita3dComponents(
                orbita3d,
                orbita3d_roll,
                orbita3d_pitch,
                orbita3d_yaw,
                orbita3d_raw_motor_1,
                orbita3d_raw_motor_2,
                orbita3d_raw_motor_3,
            )

        return self._lazy_components[c.id]


conversion_table = {
    "id": lambda o: ComponentId(id=o.actuator.id, name=o.actuator.name),
    "present_position": lambda o: Rotation3d(
        rpy=ExtEulerAngles(
            roll=FloatValue(value=o.roll.state["position"]),
            pitch=FloatValue(value=o.pitch.state["position"]),
            yaw=FloatValue(value=o.yaw.state["position"]),
        ),
    ),
    "present_speed": lambda o: Vector3d(
        x=FloatValue(value=o.roll.state["velocity"]),
        y=FloatValue(value=o.pitch.state["velocity"]),
        z=FloatValue(value=o.yaw.state["velocity"]),
    ),
    "present_load": lambda o: Vector3d(
        x=FloatValue(value=o.roll.state["effort"]),
        y=FloatValue(value=o.pitch.state["effort"]),
        z=FloatValue(value=o.yaw.state["effort"]),
    ),
    "compliant": lambda o: BoolValue(value=not o.actuator.state["torque"]),
    "goal_position": lambda o: Rotation3d(
        rpy=ExtEulerAngles(
            roll=FloatValue(value=o.roll.state["target_position"]),
            pitch=FloatValue(value=o.pitch.state["target_position"]),
            yaw=FloatValue(value=o.yaw.state["target_position"]),
        ),
    ),
    "speed_limit": lambda o: Float3d(
        motor_1=FloatValue(value=o.raw_motor_1.state["speed_limit"])
        if not math.isnan(o.raw_motor_1.state["speed_limit"])
        else FloatValue(value=100.0),
        motor_2=FloatValue(value=o.raw_motor_2.state["speed_limit"])
        if not math.isnan(o.raw_motor_2.state["speed_limit"])
        else FloatValue(value=100.0),
        motor_3=FloatValue(value=o.raw_motor_3.state["speed_limit"])
        if not math.isnan(o.raw_motor_3.state["speed_limit"])
        else FloatValue(value=100.0),
    ),
    "torque_limit": lambda o: Float3d(
        motor_1=FloatValue(value=o.raw_motor_1.state["torque_limit"])
        if not math.isnan(o.raw_motor_1.state["torque_limit"])
        else FloatValue(value=100.0),
        motor_2=FloatValue(value=o.raw_motor_2.state["torque_limit"])
        if not math.isnan(o.raw_motor_2.state["torque_limit"])
        else FloatValue(value=100.0),
        motor_3=FloatValue(value=o.raw_motor_3.state["torque_limit"])
        if not math.isnan(o.raw_motor_3.state["torque_limit"])
        else FloatValue(value=100.0),
    ),
    "pid": lambda o: PID3d(
        motor_1=PIDGains(
            p=FloatValue(value=o.raw_motor_1.state["p_gain"])
            if not math.isnan(o.raw_motor_1.state["p_gain"])
            else FloatValue(value=100.0),
            i=FloatValue(value=o.raw_motor_1.state["i_gain"])
            if not math.isnan(o.raw_motor_1.state["i_gain"])
            else FloatValue(value=100.0),
            d=FloatValue(value=o.raw_motor_1.state["d_gain"])
            if not math.isnan(o.raw_motor_1.state["d_gain"])
            else FloatValue(value=100.0),
        ),
        motor_2=PIDGains(
            p=FloatValue(value=o.raw_motor_2.state["p_gain"])
            if not math.isnan(o.raw_motor_2.state["p_gain"])
            else FloatValue(value=100.0),
            i=FloatValue(value=o.raw_motor_2.state["i_gain"])
            if not math.isnan(o.raw_motor_2.state["i_gain"])
            else FloatValue(value=100.0),
            d=FloatValue(value=o.raw_motor_2.state["d_gain"])
            if not math.isnan(o.raw_motor_2.state["d_gain"])
            else FloatValue(value=100.0),
        ),
        motor_3=PIDGains(
            p=FloatValue(value=o.raw_motor_3.state["p_gain"])
            if not math.isnan(o.raw_motor_3.state["p_gain"])
            else FloatValue(value=100.0),
            i=FloatValue(value=o.raw_motor_3.state["i_gain"])
            if not math.isnan(o.raw_motor_3.state["i_gain"])
            else FloatValue(value=100.0),
            d=FloatValue(value=o.raw_motor_3.state["d_gain"])
            if not math.isnan(o.raw_motor_3.state["d_gain"])
            else FloatValue(value=100.0),
        ),
    ),
}<|MERGE_RESOLUTION|>--- conflicted
+++ resolved
@@ -73,18 +73,16 @@
             ),
         )
 
-    def GetAllOrbita3d(self, request: Empty, context: grpc.ServicerContext) -> ListOfOrbita3d:
-        return ListOfOrbita3d(info=[self.get_info(o) for o in self.bridge_node.components.get_by_type("orbita3d")])
-
-<<<<<<< HEAD
-    def GetState(self, request: Orbita3dStateRequest, context: grpc.ServicerContext) -> Orbita3dState:
-        orbita2d_components = self.get_orbita3d_components(request.id, context=context)
-
-        state = extract_fields(Orbita3dField, request.fields, conversion_table, orbita2d_components)
-        state["timestamp"] = get_current_timestamp(self.bridge_node)
-        state["temperature"] = Float3d(
-            motor_1=FloatValue(value=40.0), motor_2=FloatValue(value=40.0), motor_3=FloatValue(value=40.0)
-=======
+    def GetAllOrbita3d(
+        self, request: Empty, context: grpc.ServicerContext
+    ) -> ListOfOrbita3d:
+        return ListOfOrbita3d(
+            info=[
+                self.get_info(o)
+                for o in self.bridge_node.components.get_by_type("orbita3d")
+            ]
+        )
+
     def GetState(
         self, request: Orbita3dStateRequest, context: grpc.ServicerContext
     ) -> Orbita3dState:
@@ -98,7 +96,6 @@
             motor_1=FloatValue(value=40.0),
             motor_2=FloatValue(value=40.0),
             motor_3=FloatValue(value=40.0),
->>>>>>> bbbee242
         )
         state["joint_limits"] = Limits3d(
             roll=JointLimits(min=FloatValue(value=0.0), max=FloatValue(value=100.0)),
@@ -107,10 +104,14 @@
         )
         return Orbita3dState(**state)
 
-    def GoToOrientation(self, request: Orbita3dGoal, context: grpc.ServicerContext) -> Empty:
+    def GoToOrientation(
+        self, request: Orbita3dGoal, context: grpc.ServicerContext
+    ) -> Empty:
         return Empty()
 
-    def StreamState(self, request: Orbita3dStreamStateRequest, context: grpc.ServicerContext) -> Iterator[Orbita3dState]:
+    def StreamState(
+        self, request: Orbita3dStreamStateRequest, context: grpc.ServicerContext
+    ) -> Iterator[Orbita3dState]:
         return endless_get_stream(
             self.GetState,
             request.req,
@@ -118,7 +119,9 @@
             1 / request.freq,
         )
 
-    def SendCommand(self, request: Orbita3dsCommand, context: grpc.ServicerContext) -> Empty:
+    def SendCommand(
+        self, request: Orbita3dsCommand, context: grpc.ServicerContext
+    ) -> Empty:
         cmd = DynamicJointState()
         cmd.joint_names = []
 
@@ -126,13 +129,9 @@
             if not cmd_req.HasField("id"):
                 context.abort(grpc.StatusCode.INVALID_ARGUMENT, "Missing 'id' field.")
 
-<<<<<<< HEAD
-            orbita3d_components = self.get_orbita3d_components(cmd_req.id, context=context)
-=======
             orbita3d_components = self.get_orbita3d_components(
                 cmd_req.id, context=context
             )
->>>>>>> bbbee242
 
             if cmd_req.HasField("compliant"):
                 cmd.joint_names.append(orbita3d_components.actuator.name)
@@ -143,9 +142,6 @@
                     )
                 )
             if cmd_req.HasField("goal_position"):
-<<<<<<< HEAD
-                roll, pitch, yaw = rotation3d_as_extrinsinc_euler_angles(cmd_req.goal_position)
-=======
                 if cmd_req.goal_position.HasField("rpy"):
                     state = extract_fields(
                         Orbita3dField,
@@ -181,7 +177,6 @@
                 roll, pitch, yaw = rotation3d_as_extrinsinc_euler_angles(
                     cmd_req.goal_position
                 )
->>>>>>> bbbee242
                 cmd.joint_names.extend(
                     [
                         orbita3d_components.roll.name,
@@ -258,12 +253,16 @@
 
         return Empty()
 
-    def StreamCommand(self, request_stream: Iterator[Orbita3dCommand], context: grpc.ServicerContext) -> Empty:
+    def StreamCommand(
+        self, request_stream: Iterator[Orbita3dCommand], context: grpc.ServicerContext
+    ) -> Empty:
         for request in request_stream:
             self.SendCommand(request, context)
         return Empty()
 
-    def Audit(self, request: ComponentId, context: grpc.ServicerContext) -> Orbita3dStatus:
+    def Audit(
+        self, request: ComponentId, context: grpc.ServicerContext
+    ) -> Orbita3dStatus:
         return Orbita3dStatus()
 
     def HeartBeat(self, request: ComponentId, context: grpc.ServicerContext) -> Empty:
@@ -298,9 +297,15 @@
             orbita3d_roll = components.get_by_name(f"{orbita3d.name}_roll")
             orbita3d_pitch = components.get_by_name(f"{orbita3d.name}_pitch")
             orbita3d_yaw = components.get_by_name(f"{orbita3d.name}_yaw")
-            orbita3d_raw_motor_1 = components.get_by_name(f"{orbita3d.name}_raw_motor_1")
-            orbita3d_raw_motor_2 = components.get_by_name(f"{orbita3d.name}_raw_motor_2")
-            orbita3d_raw_motor_3 = components.get_by_name(f"{orbita3d.name}_raw_motor_3")
+            orbita3d_raw_motor_1 = components.get_by_name(
+                f"{orbita3d.name}_raw_motor_1"
+            )
+            orbita3d_raw_motor_2 = components.get_by_name(
+                f"{orbita3d.name}_raw_motor_2"
+            )
+            orbita3d_raw_motor_3 = components.get_by_name(
+                f"{orbita3d.name}_raw_motor_3"
+            )
 
             self._lazy_components[c.id] = Orbita3dComponents(
                 orbita3d,
