from typing import Iterator

import grpc
import rclpy
from google.protobuf.empty_pb2 import Empty
from reachy2_sdk_api.part_pb2 import PartId
<<<<<<< HEAD
from reachy2_sdk_api.reachy_pb2 import Reachy, ReachyId, ReachyState, ReachyStreamStateRequest
from reachy2_sdk_api.reachy_pb2_grpc import add_ReachyServiceServicer_to_server

from ..abstract_bridge_node import AbstractBridgeNode
from ..utils import endless_timer_get_stream, endless_timer_get_stream_works, get_current_timestamp
=======
from reachy2_sdk_api.reachy_pb2 import (
    Reachy,
    ReachyId,
    ReachyState,
    ReachyStreamStateRequest,
)
from reachy2_sdk_api.reachy_pb2_grpc import add_ReachyServiceServicer_to_server

from ..abstract_bridge_node import AbstractBridgeNode
from ..utils import (
    endless_timer_get_stream,
    endless_timer_get_stream_works,
    get_current_timestamp,
)
>>>>>>> bbbee242
from .arm import ArmServicer
from .hand import HandServicer
from .head import HeadServicer
from .mobile_base import MobileBaseServicer


class ReachyServicer:
    def __init__(
        self,
        bridge_node: AbstractBridgeNode,
        logger: rclpy.impl.rcutils_logger.RcutilsLogger,
        arm_servicer: ArmServicer,
        hand_servicer: HandServicer,
        head_servicer: HeadServicer,
        mobile_base_servicer: MobileBaseServicer,
    ):
        self.bridge_node = bridge_node
        self.logger = logger

        self.arm_servicer = arm_servicer
        self.hand_servicer = hand_servicer
        self.head_servicer = head_servicer
        self.mobile_base_servicer = mobile_base_servicer

        self.reachy_id = ReachyId(id=1, name="reachy")

    def register_to_server(self, server: grpc.Server):
        self.logger.info("Registering 'ArmServiceServicer' to server.")
        add_ReachyServiceServicer_to_server(self, server)

    def GetReachy(self, request: Empty, context: grpc.ServicerContext) -> Reachy:
        params = {
            "id": self.reachy_id,
        }

        for p in self.bridge_node.parts:
            if p.type == "arm":
                params[p.name] = self.arm_servicer.get_arm(p, context)
            elif p.type == "head":
                params[p.name] = self.head_servicer.get_head(p, context)
            elif p.type == "hand":
                params[p.name] = self.hand_servicer.get_hand(p, context)

        if self.mobile_base_servicer.get_mobile_base(context) is not None:
            params["mobile_base"] = self.mobile_base_servicer.get_mobile_base(context)

        return Reachy(**params)

    def GetReachyState(self, request: ReachyId, context: grpc.ServicerContext) -> ReachyState:
        if request.id != self.reachy_id.id and request.name != self.reachy_id.name:
            context.abort(grpc.StatusCode.NOT_FOUND, "Reachy not found.")

        params = {
            "timestamp": get_current_timestamp(self.bridge_node),
            "id": self.reachy_id,
        }

        for p in self.bridge_node.parts:
            if p.type == "arm":
                params[f"{p.name}_state"] = self.arm_servicer.GetState(PartId(id=p.id), context)
            elif p.type == "head":
                params[f"{p.name}_state"] = self.head_servicer.GetState(PartId(id=p.id), context)
            elif p.type == "hand":
                params[f"{p.name}_state"] = self.hand_servicer.GetState(PartId(id=p.id), context)
        """
        params["mobile_base_state"] = self.mobile_base_servicer.GetState(
            Empty(), context
        )
        """
        return ReachyState(**params)

    def StreamReachyState(self, request: ReachyStreamStateRequest, context: grpc.ServicerContext) -> Iterator[ReachyState]:
        return endless_timer_get_stream_works(
            self.bridge_node,
            self.GetReachyState,
            request.id,
            context,
            1 / request.publish_frequency,
        )<|MERGE_RESOLUTION|>--- conflicted
+++ resolved
@@ -4,13 +4,6 @@
 import rclpy
 from google.protobuf.empty_pb2 import Empty
 from reachy2_sdk_api.part_pb2 import PartId
-<<<<<<< HEAD
-from reachy2_sdk_api.reachy_pb2 import Reachy, ReachyId, ReachyState, ReachyStreamStateRequest
-from reachy2_sdk_api.reachy_pb2_grpc import add_ReachyServiceServicer_to_server
-
-from ..abstract_bridge_node import AbstractBridgeNode
-from ..utils import endless_timer_get_stream, endless_timer_get_stream_works, get_current_timestamp
-=======
 from reachy2_sdk_api.reachy_pb2 import (
     Reachy,
     ReachyId,
@@ -25,7 +18,6 @@
     endless_timer_get_stream_works,
     get_current_timestamp,
 )
->>>>>>> bbbee242
 from .arm import ArmServicer
 from .hand import HandServicer
 from .head import HeadServicer
@@ -74,7 +66,9 @@
 
         return Reachy(**params)
 
-    def GetReachyState(self, request: ReachyId, context: grpc.ServicerContext) -> ReachyState:
+    def GetReachyState(
+        self, request: ReachyId, context: grpc.ServicerContext
+    ) -> ReachyState:
         if request.id != self.reachy_id.id and request.name != self.reachy_id.name:
             context.abort(grpc.StatusCode.NOT_FOUND, "Reachy not found.")
 
@@ -85,11 +79,17 @@
 
         for p in self.bridge_node.parts:
             if p.type == "arm":
-                params[f"{p.name}_state"] = self.arm_servicer.GetState(PartId(id=p.id), context)
+                params[f"{p.name}_state"] = self.arm_servicer.GetState(
+                    PartId(id=p.id), context
+                )
             elif p.type == "head":
-                params[f"{p.name}_state"] = self.head_servicer.GetState(PartId(id=p.id), context)
+                params[f"{p.name}_state"] = self.head_servicer.GetState(
+                    PartId(id=p.id), context
+                )
             elif p.type == "hand":
-                params[f"{p.name}_state"] = self.hand_servicer.GetState(PartId(id=p.id), context)
+                params[f"{p.name}_state"] = self.hand_servicer.GetState(
+                    PartId(id=p.id), context
+                )
         """
         params["mobile_base_state"] = self.mobile_base_servicer.GetState(
             Empty(), context
@@ -97,7 +97,9 @@
         """
         return ReachyState(**params)
 
-    def StreamReachyState(self, request: ReachyStreamStateRequest, context: grpc.ServicerContext) -> Iterator[ReachyState]:
+    def StreamReachyState(
+        self, request: ReachyStreamStateRequest, context: grpc.ServicerContext
+    ) -> Iterator[ReachyState]:
         return endless_timer_get_stream_works(
             self.bridge_node,
             self.GetReachyState,
