--- conflicted
+++ resolved
@@ -1,10 +1,7 @@
 import asyncio
 import math
 import threading
-<<<<<<< HEAD
 import time
-=======
->>>>>>> 0dc04d37
 from typing import List, Optional, Tuple
 
 import grpc
@@ -344,22 +341,14 @@
         goal_ids = [
             GoToId(id=goal_id_int)
             for goal_id_int in goal_ids_int
-<<<<<<< HEAD
             if goal_id_int in self.goal_manager.goal_handles and self.goal_manager.goal_handles[goal_id_int].status in [0, 1]
-=======
-            if self.goal_manager.goal_handles[goal_id_int].status in [0, 1]
->>>>>>> 0dc04d37
         ]
         return GoToQueue(goto_ids=goal_ids)
 
     def get_part_goto_playing(self, part_name: str) -> GoToId:
         goal_ids = getattr(self.goal_manager, part_name + "_goal")
         for goal_id in goal_ids:
-<<<<<<< HEAD
             if goal_id in self.goal_manager.goal_handles and self.goal_manager.goal_handles[goal_id].status == 2:
-=======
-            if self.goal_manager.goal_handles[goal_id].status == 2:
->>>>>>> 0dc04d37
                 return GoToId(id=goal_id)
         return GoToId(id=-1)
 
@@ -427,11 +416,7 @@
         else:
             context.abort(grpc.StatusCode.NOT_FOUND, f"GoalId not found (id={goal_id}).")
 
-<<<<<<< HEAD
-    def cancel_goal_by_goal_id(self, goal_id: int) -> None:
-=======
     def cancel_goal_by_goal_id(self, goal_id: int) -> bool:
->>>>>>> 0dc04d37
         goal_handle = self.goal_manager.get_goal_handle(goal_id)
 
         if goal_handle is not None:
