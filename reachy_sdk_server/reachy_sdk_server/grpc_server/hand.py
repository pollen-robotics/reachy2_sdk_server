--- conflicted
+++ resolved
@@ -180,13 +180,6 @@
     OPEN_POSITION = -1.50
     CLOSE_POSITION = 0.0
 
-<<<<<<< HEAD
-=======
-    def opening_to_position(self, opening: float) -> float:
-        opening = np.clip(opening, 0, 1)
-        return self.CLOSE_POSITION + opening * (self.OPEN_POSITION - self.CLOSE_POSITION)
-
->>>>>>> 300df470
     def position_to_opening(self, position: float) -> float:
         opening = (position - self.CLOSE_POSITION) / (self.OPEN_POSITION - self.CLOSE_POSITION)
         opening = np.clip(opening, 0, 1)
