--- conflicted
+++ resolved
@@ -44,7 +44,9 @@
             part_id=PartId(name=hand.name, id=hand.id),
         )
 
-    def get_hand_part_from_part_id(self, part_id: PartId, context: grpc.ServicerContext) -> Part:
+    def get_hand_part_from_part_id(
+        self, part_id: PartId, context: grpc.ServicerContext
+    ) -> Part:
         part = self.bridge_node.parts.get_by_part_id(part_id)
 
         if part is None:
@@ -97,7 +99,9 @@
             context=context,
         )
 
-    def set_stiffness(self, request: PartId, torque: bool, context: grpc.ServicerContext) -> None:
+    def set_stiffness(
+        self, request: PartId, torque: bool, context: grpc.ServicerContext
+    ) -> None:
         hand = self.get_hand_part_from_part_id(request, context)
 
         cmd = DynamicJointState()
@@ -122,13 +126,9 @@
         self.set_stiffness(request, torque=False, context=context)
         return Empty()
 
-<<<<<<< HEAD
-    def GetHandGoalPosition(self, request: PartId, context: grpc.ServicerContext) -> HandPosition:
-=======
     def GetHandGoalPosition(
         self, request: PartId, context: grpc.ServicerContext
     ) -> HandPosition:
->>>>>>> bbbee242
         hand = self.get_hand_part_from_part_id(request, context)
 
         position = hand.components[0].state["target_position"]
@@ -170,13 +170,9 @@
     def Restart(self, request: PartId, context: grpc.ServicerContext) -> Empty:
         return Empty()
 
-<<<<<<< HEAD
-    def ResetDefaultValues(self, request: PartId, context: grpc.ServicerContext) -> Empty:
-=======
     def ResetDefaultValues(
         self, request: PartId, context: grpc.ServicerContext
     ) -> Empty:
->>>>>>> bbbee242
         return Empty()
 
     def GetJointLimit(
@@ -184,12 +180,6 @@
     ) -> JointsLimits:
         return JointsLimits()
 
-<<<<<<< HEAD
-    def GetTemperature(self, request: PartId, context: grpc.ServicerContext) -> HandTemperatures:
-        return HandTemperatures()
-
-    def SetSpeedLimit(self, request: SpeedLimitRequest, context: grpc.ServicerContext) -> Empty:
-=======
     def GetTemperature(
         self, request: PartId, context: grpc.ServicerContext
     ) -> HandTemperatures:
@@ -198,7 +188,6 @@
     def SetSpeedLimit(
         self, request: SpeedLimitRequest, context: grpc.ServicerContext
     ) -> Empty:
->>>>>>> bbbee242
         return Empty()
 
     def GetForce(self, request: PartId, context: grpc.ServicerContext) -> Force:
