--- conflicted
+++ resolved
@@ -1,25 +1,20 @@
 import grpc
 import rclpy
-import asyncio
-import threading
 
 
 from control_msgs.msg import DynamicJointState, InterfaceValue
 
 from google.protobuf.empty_pb2 import Empty
 from typing import List, Optional
-from action_msgs.msg import GoalStatus
 
 
 from reachy2_sdk_api.arm_pb2 import (
     Arm,
-    ArmCartesianGoal,
     ArmDescription,
     ArmFKRequest,
     ArmFKSolution,
     ArmIKRequest,
     ArmIKSolution,
-    ArmJointGoal,
     ArmPosition,
     ArmState,
     ArmStatus,
@@ -74,9 +69,6 @@
 
         self.arms = self.bridge_node.parts.get_by_type("arm")
 
-        # goto goals management
-        self.goal_manager = GoalManager()
-
     def register_to_server(self, server: grpc.Server):
         self.logger.info("Registering 'ArmServiceServicer' to server.")
         add_ArmServiceServicer_to_server(self, server)
@@ -96,19 +88,6 @@
                 ),
             ),
         )
-
-    def part_to_list_of_joint_names(self, part: Part) -> List[str]:
-        """Return a list of joint names from a part.
-        The output names match those of the /joint_state message, e.g.: r_shoulder_pitch
-        """
-        joint_names = []
-        for component in part.components:
-            base_name = component.extra["name"]
-            for axis in ["axis1", "axis2", "axis3"]:
-                if axis in component.extra:
-                    joint_name = f"{base_name}_{component.extra[axis]}"
-                    joint_names.append(joint_name)
-        return joint_names
 
     def GetAllArms(self, request: Empty, context: grpc.ServicerContext) -> ListOfArm:
         return ListOfArm(arm=[self.get_arm(arm, context) for arm in self.arms])
@@ -159,136 +138,6 @@
             ),
         )
 
-<<<<<<< HEAD
-    # Position and GoTo
-    def GoToCartesianPosition(
-        self, request: ArmCartesianGoal, context: grpc.ServicerContext
-    ) -> Empty:
-        arm = self.get_arm_part_by_part_id(request.id, context)
-        duration = request.duration.value
-
-        success, joint_position = self.bridge_node.compute_inverse(
-            request.id,
-            request.target.pose.data,
-            arm_position_to_joint_state(request.q0, arm),
-        )  # 'joint_position': 'sensor_msgs/JointState'
-        # get the joint names and joint positions from the joint_state
-        joint_names = []
-        goal_positions = []
-        for i in range(len(joint_position.name)):
-            joint_names.append(joint_position.name[i])
-            goal_positions.append(joint_position.position[i])
-
-        self.logger.info(f"goal_positions: {goal_positions}")
-
-        future = asyncio.run_coroutine_threadsafe(
-            self.bridge_node.send_goto_goal(
-                arm.name,
-                joint_names,
-                goal_positions,
-                duration,
-                mode="minimum_jerk",
-                feedback_callback=None,
-                return_handle=True,
-            ),
-            self.bridge_node.asyncio_loop,
-        )
-        if future is None:
-            self.logger.info("GotoGoal was rejected")
-            ## TODO return -1
-            return Empty()
-
-        # Wait for the result and get it => This has to be fast
-        goal_handle = future.result()
-
-        goal_id = self.goal_manager.store_goal_handle(goal_handle)
-        self.logger.info(f"goal_id: {goal_id}")
-        # TODO return unique id that represents this goal handle
-        return Empty()
-
-    def GoToJointPosition(
-        self, request: ArmJointGoal, context: grpc.ServicerContext
-    ) -> Empty:
-        arm = self.get_arm_part_by_part_id(request.id, context)
-        self.logger.info(f"arm: {arm.name}")
-
-        joint_names = self.part_to_list_of_joint_names(arm)
-        self.logger.info(f"joint_names: {joint_names}")
-
-        duration = request.duration.value
-        self.logger.info(f"duration: {duration}")
-
-        goal_positions = [
-            request.position.shoulder_position.axis_1.value,
-            request.position.shoulder_position.axis_2.value,
-            request.position.elbow_position.axis_1.value,
-            request.position.elbow_position.axis_2.value,
-            request.position.wrist_position.rpy.roll,
-            request.position.wrist_position.rpy.pitch,
-            request.position.wrist_position.rpy.yaw,
-        ]
-        self.logger.info(f"goal_positions: {goal_positions}")
-
-        future = asyncio.run_coroutine_threadsafe(
-            self.bridge_node.send_goto_goal(
-                arm.name,
-                joint_names,
-                goal_positions,
-                duration,
-                mode="minimum_jerk",
-                feedback_callback=None,
-                return_handle=True,
-            ),
-            self.bridge_node.asyncio_loop,
-        )
-        if future is None:
-            self.logger.info("GotoGoal was rejected")
-            ## TODO return -1
-            return Empty()
-
-        # Wait for the result and get it => This has to be fast
-        goal_handle = future.result()
-
-        goal_id = self.goal_manager.store_goal_handle(goal_handle)
-        self.logger.info(f"goal_id: {goal_id}")
-        # TODO return unique id that represents this goal handle
-        return Empty()
-
-    def get_status_string_by_goal_id(self, goal_id: int) -> str:
-        """
-        Get the status string based on the goto goal ID.
-        """
-        status_mapping = {
-            GoalStatus.STATUS_UNKNOWN: "Unknown",
-            GoalStatus.STATUS_ACCEPTED: "Accepted",
-            GoalStatus.STATUS_EXECUTING: "Executing",
-            GoalStatus.STATUS_SUCCEEDED: "Succeeded",
-            GoalStatus.STATUS_CANCELED: "Canceled",
-            GoalStatus.STATUS_ABORTED: "Aborted",
-        }
-
-        return status_mapping.get(goal_id, "Unknown")
-
-    def cancel_goal_by_goal_id(self, goal_id: int) -> None:
-        goal_handle = self.goal_manager.get_goal_handle(goal_id)
-
-        if goal_handle is not None:
-            asyncio.run_coroutine_threadsafe(
-                goal_handle.cancel_goal_async(),
-                self.bridge_node.asyncio_loop,
-            )
-            # We could check if the cancel request succeeded here.
-            # Probably not necessary since the state can be checked by the client.
-            return True
-        else:
-            return False
-
-    def cancel_all_goals(self) -> None:
-        for goal_id in self.goal_manager.goal_handles.keys():
-            self.cancel_goal_by_goal_id(goal_id)
-
-=======
->>>>>>> 532be114
     def GetCartesianPosition(
         self, request: PartId, context: grpc.ServicerContext
     ) -> Matrix4x4:
@@ -417,27 +266,4 @@
     def ResetDefaultValues(
         self, request: PartId, context: grpc.ServicerContext
     ) -> Empty:
-        return Empty()
-
-
-class GoalManager:
-    def __init__(self):
-        self.goal_handles = {}
-        self.goal_id_counter = 0
-        self.lock = threading.Lock()
-
-    def generate_unique_id(self):
-        with self.lock:
-            self.goal_id_counter += 1
-            return self.goal_id_counter
-
-    def store_goal_handle(self, goal_handle):
-        goal_id = self.generate_unique_id()
-        self.goal_handles[goal_id] = goal_handle
-        return goal_id
-
-    def get_goal_handle(self, goal_id):
-        return self.goal_handles.get(goal_id)
-
-    def remove_goal_handle(self, goal_id):
-        return self.goal_handles.pop(goal_id, None)+        return Empty()