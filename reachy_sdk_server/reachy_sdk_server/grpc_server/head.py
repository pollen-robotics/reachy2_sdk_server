from typing import Tuple

import grpc
import rclpy
from control_msgs.msg import DynamicJointState, InterfaceValue
from google.protobuf.empty_pb2 import Empty
from reachy2_sdk_api.component_pb2 import ComponentId
from reachy2_sdk_api.head_pb2 import (
    Head,
    HeadDescription,
    HeadPosition,
    HeadState,
    HeadStatus,
    HeadTemperatures,
    JointsLimits,
    ListOfHead,
    NeckFKRequest,
    NeckFKSolution,
    NeckIKRequest,
    NeckIKSolution,
    NeckJointGoal,
    NeckOrientation,
    SpeedLimitRequest,
)
from reachy2_sdk_api.head_pb2_grpc import add_HeadServiceServicer_to_server
from reachy2_sdk_api.kinematics_pb2 import Quaternion, Rotation3d
from reachy2_sdk_api.part_pb2 import PartId
from sensor_msgs.msg import JointState

from ..abstract_bridge_node import AbstractBridgeNode
from ..conversion import (
    extract_quaternion_from_pose_matrix,
    joint_state_to_neck_orientation,
    neck_rotation_to_joint_state,
    pose_matrix_from_rotation3d,
    quat_as_rotation3d,
    rotation3d_as_quat,
)
from ..parts import Part
from ..utils import get_current_timestamp
<<<<<<< HEAD
from .orbita3d import Orbita3dCommand, Orbita3dsCommand, Orbita3dServicer, Orbita3dStateRequest
=======
from .orbita3d import (
    Orbita3dCommand,
    Orbita3dsCommand,
    Orbita3dServicer,
    Orbita3dStateRequest,
)
>>>>>>> bbbee242


class HeadServicer:
    def __init__(
        self,
        bridge_node: AbstractBridgeNode,
        logger: rclpy.impl.rcutils_logger.RcutilsLogger,
        orbita3d_servicer: Orbita3dServicer,
    ) -> None:
        self.bridge_node = bridge_node
        self.logger = logger

        self.orbita3d_servicer = orbita3d_servicer

        self.heads = self.bridge_node.parts.get_by_type("head")

    def register_to_server(self, server: grpc.Server):
        self.logger.info("Registering 'HeadServiceServicer' to server.")
        add_HeadServiceServicer_to_server(self, server)

    def get_head(self, head: Part, context: grpc.ServicerContext) -> Head:
        return Head(
            part_id=PartId(name=head.name, id=head.id),
            description=HeadDescription(
                neck=Orbita3dServicer.get_info(self.bridge_node.components.get_by_name(head.components[0].name)),
                # l_antenna=DynamixelMotor.get_info(
                #     self.bridge_node.components.get_by_name(head.components[1].name)
                # ),
                # r_antenna=DynamixelMotor.get_info(
                #     self.bridge_node.components.get_by_name(head.components[2].name)
                # ),
            ),
        )

    def get_head_part_from_part_id(self, part_id: PartId, context: grpc.ServicerContext) -> Part:
        part = self.bridge_node.parts.get_by_part_id(part_id)

        if part is None:
            context.abort(grpc.StatusCode.NOT_FOUND, f"Part not found (id={part_id}).")

        if part.type != "head":
            context.abort(
                grpc.StatusCode.INVALID_ARGUMENT,
                f"Part '{part_id}' is not an head.",
            )

        return part

    def GetAllHeads(self, request: Empty, context: grpc.ServicerContext) -> ListOfHead:
        return ListOfHead(head=[self.get_head(head, context) for head in self.heads])

    def GetState(self, request: PartId, context: grpc.ServicerContext) -> HeadState:
        head = self.get_head_part_from_part_id(request, context)

        return HeadState(
            timestamp=get_current_timestamp(self.bridge_node),
            id=request,
            activated=True,
            neck_state=self.orbita3d_servicer.GetState(
                Orbita3dStateRequest(
                    fields=self.orbita3d_servicer.default_fields,
                    id=ComponentId(id=head.components[0].id),
                ),
                context,
            ),
            # l_antenna_state=self.dynamixel_servicer.GetState(
            #     DynamixelStateRequest(
            #         fields=self.dynamixel_servicer.default_fields,
            #         id=ComponentId(id=head.components[1].id),
            #     ),
            #     context,
            # ),
            # r_antenna_state=self.dynamixel_servicer.GetState(
            #     DynamixelStateRequest(
            #         fields=self.dynamixel_servicer.default_fields,
            #         id=ComponentId(id=head.components[2].id),
            #     ),
            #     context,
            # ),
        )

    def ComputeNeckFK(self, request: NeckFKRequest, context: grpc.ServicerContext) -> NeckFKSolution:
        head = self.get_head_part_from_part_id(request.id, context)
        success, pose = self.bridge_node.compute_forward(
            request.id,
            neck_rotation_to_joint_state(request.position.neck_position, head),
        )

        sol = NeckFKSolution()

        if success:
            sol.success = True
            x, y, z, w = extract_quaternion_from_pose_matrix(pose)
            sol.orientation.rotation.q.x = x
            sol.orientation.rotation.q.y = y
            sol.orientation.rotation.q.z = z
            sol.orientation.rotation.q.w = w

        return sol

    def ComputeNeckIK(self, request: NeckIKRequest, context: grpc.ServicerContext) -> NeckIKSolution:
        head = self.get_head_part_from_part_id(request.id, context)

        M = pose_matrix_from_rotation3d(request.target.rotation)

        try:
            q0 = neck_rotation_to_joint_state(request.q0, head)
        except ValueError:
            q0 = JointState()

        success, joint_position = self.bridge_node.compute_inverse(
            request.id,
            M,
            q0,
        )

        sol = NeckIKSolution()

        if success:
            sol.success = True
            sol.position.CopyFrom(joint_state_to_neck_orientation(joint_position, head))

        return sol

    def GetOrientation(self, request: PartId, context: grpc.ServicerContext) -> Rotation3d:
        rot = self.GetState(request, context).neck_state.present_position

        fk_req = NeckFKRequest(
            id=request,
            position=HeadPosition(
                neck_position=rot,
            ),
        )
        resp = self.ComputeNeckFK(fk_req, context)

        if not resp.success:
            context.abort(grpc.StatusCode.INTERNAL, "Could not compute FK.")

        return resp.orientation.rotation

    def Audit(self, request: PartId, context: grpc.ServicerContext) -> HeadStatus:
        return HeadStatus()

    def HeartBeat(self, request: PartId, context: grpc.ServicerContext) -> Empty:
        return Empty()

    def Restart(self, request: PartId, context: grpc.ServicerContext) -> Empty:
        return Empty()

    def ResetDefaultValues(self, request: PartId, context: grpc.ServicerContext) -> Empty:
        return Empty()

    # Compliances
    def set_stiffness(self, request: PartId, torque: bool, context: grpc.ServicerContext) -> None:
        # TODO: re-write using self.orbita3d_servicer.SendCommand?
        # TODO: check id
        head = self.get_head_part_from_part_id(request, context)

        cmd = DynamicJointState()
        cmd.joint_names = []

        for c in head.components:
            cmd.joint_names.append(c.name)
            cmd.interface_values.append(
                InterfaceValue(
                    interface_names=["torque"],
                    values=[torque],
                )
            )

        self.bridge_node.publish_command(cmd)

    def TurnOn(self, request: PartId, context: grpc.ServicerContext) -> Empty:
        self.set_stiffness(request, torque=True, context=context)
        return Empty()

    def TurnOff(self, request: PartId, context: grpc.ServicerContext) -> Empty:
        self.set_stiffness(request, torque=False, context=context)
        return Empty()

    def GetJointsLimits(self, request: PartId, context: grpc.ServicerContext) -> JointsLimits:
        return JointsLimits()

    def GetTemperatures(self, request: PartId, context: grpc.ServicerContext) -> HeadTemperatures:
        return HeadTemperatures()

    def GetJointGoalPosition(self, request: PartId, context: grpc.ServicerContext) -> Rotation3d:
        rot = self.GetState(request, context).neck_state.goal_position

        fk_req = NeckFKRequest(
            id=request,
            position=HeadPosition(
                neck_position=rot,
            ),
        )
        resp = self.ComputeNeckFK(fk_req, context)

        if not resp.success:
            context.abort(grpc.StatusCode.INTERNAL, "Could not compute FK.")

        return Rotation3d(
            q=resp.orientation.q,
        )

    def SetSpeedLimit(self, request: SpeedLimitRequest, context: grpc.ServicerContext) -> Empty:
        return Empty()

    def SendNeckJointGoal(self, request: NeckJointGoal, context: grpc.ServicerContext) -> Empty:
        head = self.get_head_part_from_part_id(request.id, context)

        q = rotation3d_as_quat(request.joints_goal.rotation)

        ik_req = NeckIKRequest(
            id=request.id,
            target=NeckOrientation(
                rotation=quat_as_rotation3d(q),
            ),
        )
        resp = self.ComputeNeckIK(ik_req, context)

        if not resp.success:
            context.abort(grpc.StatusCode.INTERNAL, "Could not compute IK.")

        self.orbita3d_servicer.SendCommand(
            Orbita3dsCommand(
                cmd=[
                    Orbita3dCommand(
                        id=ComponentId(id=head.components[0].id),
                        goal_position=resp.position,
                    ),
                ]
            ),
            context,
        )

<<<<<<< HEAD
        return Empty()


def _find_neck_quaternion_transform(
    vect_origin: Tuple[float, float, float],
    vect_target: Tuple[float, float, float],
) -> Tuple[float, float, float, float]:
    vo = _norm(vect_origin)

    neck_in_torso = (vect_target[0] - 0.015, vect_target[1], vect_target[2] - 0.095)
    head_in_torso = (
        neck_in_torso[0] - 0.02,
        neck_in_torso[1],
        neck_in_torso[2] - 0.06105,
    )

    vd = _norm(head_in_torso)

    v = np.cross(vo, vd)
    v = _norm(v)

    alpha = np.arccos(np.dot(vo, vd))
    if np.isnan(alpha) or alpha < 1e-6:
        return (0, 0, 0, 1)

    q = _from_axis_angle(axis=v, angle=alpha)
    return q


def _norm(v):
    v = np.array(v)
    if np.any(v):
        v = v / np.linalg.norm(v)
    return v


def _from_axis_angle(axis, angle):
    mag_sq = np.dot(axis, axis)
    if mag_sq == 0.0:
        raise ValueError("Rotation axis must be non-zero")

    if abs(1.0 - mag_sq) > 1e-12:
        axis = axis / np.sqrt(mag_sq)

    theta = angle / 2.0
    r = np.cos(theta)
    i = axis * np.sin(theta)

    return np.array([i[0], i[1], i[2], r])
=======
        return Empty()
>>>>>>> bbbee242
<|MERGE_RESOLUTION|>--- conflicted
+++ resolved
@@ -1,5 +1,3 @@
-from typing import Tuple
-
 import grpc
 import rclpy
 from control_msgs.msg import DynamicJointState, InterfaceValue
@@ -38,16 +36,12 @@
 )
 from ..parts import Part
 from ..utils import get_current_timestamp
-<<<<<<< HEAD
-from .orbita3d import Orbita3dCommand, Orbita3dsCommand, Orbita3dServicer, Orbita3dStateRequest
-=======
 from .orbita3d import (
     Orbita3dCommand,
     Orbita3dsCommand,
     Orbita3dServicer,
     Orbita3dStateRequest,
 )
->>>>>>> bbbee242
 
 
 class HeadServicer:
@@ -72,7 +66,9 @@
         return Head(
             part_id=PartId(name=head.name, id=head.id),
             description=HeadDescription(
-                neck=Orbita3dServicer.get_info(self.bridge_node.components.get_by_name(head.components[0].name)),
+                neck=Orbita3dServicer.get_info(
+                    self.bridge_node.components.get_by_name(head.components[0].name)
+                ),
                 # l_antenna=DynamixelMotor.get_info(
                 #     self.bridge_node.components.get_by_name(head.components[1].name)
                 # ),
@@ -82,7 +78,9 @@
             ),
         )
 
-    def get_head_part_from_part_id(self, part_id: PartId, context: grpc.ServicerContext) -> Part:
+    def get_head_part_from_part_id(
+        self, part_id: PartId, context: grpc.ServicerContext
+    ) -> Part:
         part = self.bridge_node.parts.get_by_part_id(part_id)
 
         if part is None:
@@ -129,7 +127,9 @@
             # ),
         )
 
-    def ComputeNeckFK(self, request: NeckFKRequest, context: grpc.ServicerContext) -> NeckFKSolution:
+    def ComputeNeckFK(
+        self, request: NeckFKRequest, context: grpc.ServicerContext
+    ) -> NeckFKSolution:
         head = self.get_head_part_from_part_id(request.id, context)
         success, pose = self.bridge_node.compute_forward(
             request.id,
@@ -148,7 +148,9 @@
 
         return sol
 
-    def ComputeNeckIK(self, request: NeckIKRequest, context: grpc.ServicerContext) -> NeckIKSolution:
+    def ComputeNeckIK(
+        self, request: NeckIKRequest, context: grpc.ServicerContext
+    ) -> NeckIKSolution:
         head = self.get_head_part_from_part_id(request.id, context)
 
         M = pose_matrix_from_rotation3d(request.target.rotation)
@@ -172,7 +174,9 @@
 
         return sol
 
-    def GetOrientation(self, request: PartId, context: grpc.ServicerContext) -> Rotation3d:
+    def GetOrientation(
+        self, request: PartId, context: grpc.ServicerContext
+    ) -> Rotation3d:
         rot = self.GetState(request, context).neck_state.present_position
 
         fk_req = NeckFKRequest(
@@ -197,11 +201,15 @@
     def Restart(self, request: PartId, context: grpc.ServicerContext) -> Empty:
         return Empty()
 
-    def ResetDefaultValues(self, request: PartId, context: grpc.ServicerContext) -> Empty:
+    def ResetDefaultValues(
+        self, request: PartId, context: grpc.ServicerContext
+    ) -> Empty:
         return Empty()
 
     # Compliances
-    def set_stiffness(self, request: PartId, torque: bool, context: grpc.ServicerContext) -> None:
+    def set_stiffness(
+        self, request: PartId, torque: bool, context: grpc.ServicerContext
+    ) -> None:
         # TODO: re-write using self.orbita3d_servicer.SendCommand?
         # TODO: check id
         head = self.get_head_part_from_part_id(request, context)
@@ -228,13 +236,19 @@
         self.set_stiffness(request, torque=False, context=context)
         return Empty()
 
-    def GetJointsLimits(self, request: PartId, context: grpc.ServicerContext) -> JointsLimits:
+    def GetJointsLimits(
+        self, request: PartId, context: grpc.ServicerContext
+    ) -> JointsLimits:
         return JointsLimits()
 
-    def GetTemperatures(self, request: PartId, context: grpc.ServicerContext) -> HeadTemperatures:
+    def GetTemperatures(
+        self, request: PartId, context: grpc.ServicerContext
+    ) -> HeadTemperatures:
         return HeadTemperatures()
 
-    def GetJointGoalPosition(self, request: PartId, context: grpc.ServicerContext) -> Rotation3d:
+    def GetJointGoalPosition(
+        self, request: PartId, context: grpc.ServicerContext
+    ) -> Rotation3d:
         rot = self.GetState(request, context).neck_state.goal_position
 
         fk_req = NeckFKRequest(
@@ -252,10 +266,14 @@
             q=resp.orientation.q,
         )
 
-    def SetSpeedLimit(self, request: SpeedLimitRequest, context: grpc.ServicerContext) -> Empty:
-        return Empty()
-
-    def SendNeckJointGoal(self, request: NeckJointGoal, context: grpc.ServicerContext) -> Empty:
+    def SetSpeedLimit(
+        self, request: SpeedLimitRequest, context: grpc.ServicerContext
+    ) -> Empty:
+        return Empty()
+
+    def SendNeckJointGoal(
+        self, request: NeckJointGoal, context: grpc.ServicerContext
+    ) -> Empty:
         head = self.get_head_part_from_part_id(request.id, context)
 
         q = rotation3d_as_quat(request.joints_goal.rotation)
@@ -283,56 +301,4 @@
             context,
         )
 
-<<<<<<< HEAD
-        return Empty()
-
-
-def _find_neck_quaternion_transform(
-    vect_origin: Tuple[float, float, float],
-    vect_target: Tuple[float, float, float],
-) -> Tuple[float, float, float, float]:
-    vo = _norm(vect_origin)
-
-    neck_in_torso = (vect_target[0] - 0.015, vect_target[1], vect_target[2] - 0.095)
-    head_in_torso = (
-        neck_in_torso[0] - 0.02,
-        neck_in_torso[1],
-        neck_in_torso[2] - 0.06105,
-    )
-
-    vd = _norm(head_in_torso)
-
-    v = np.cross(vo, vd)
-    v = _norm(v)
-
-    alpha = np.arccos(np.dot(vo, vd))
-    if np.isnan(alpha) or alpha < 1e-6:
-        return (0, 0, 0, 1)
-
-    q = _from_axis_angle(axis=v, angle=alpha)
-    return q
-
-
-def _norm(v):
-    v = np.array(v)
-    if np.any(v):
-        v = v / np.linalg.norm(v)
-    return v
-
-
-def _from_axis_angle(axis, angle):
-    mag_sq = np.dot(axis, axis)
-    if mag_sq == 0.0:
-        raise ValueError("Rotation axis must be non-zero")
-
-    if abs(1.0 - mag_sq) > 1e-12:
-        axis = axis / np.sqrt(mag_sq)
-
-    theta = angle / 2.0
-    r = np.cos(theta)
-    i = axis * np.sin(theta)
-
-    return np.array([i[0], i[1], i[2], r])
-=======
-        return Empty()
->>>>>>> bbbee242
+        return Empty()