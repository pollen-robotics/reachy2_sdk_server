from typing import Tuple

import grpc
import rclpy
<<<<<<< HEAD

=======
>>>>>>> 2bea922f
from control_msgs.msg import DynamicJointState, InterfaceValue
from google.protobuf.empty_pb2 import Empty
from reachy2_sdk_api.component_pb2 import ComponentId
from reachy2_sdk_api.head_pb2 import (
    Head,
    HeadDescription,
    HeadPosition,
    HeadState,
    HeadStatus,
    HeadTemperatures,
    JointsLimits,
    ListOfHead,
    NeckFKRequest,
    NeckFKSolution,
    NeckIKRequest,
    NeckIKSolution,
    NeckJointGoal,
    NeckOrientation,
    SpeedLimitRequest,
)
from reachy2_sdk_api.head_pb2_grpc import add_HeadServiceServicer_to_server
from reachy2_sdk_api.kinematics_pb2 import Quaternion, Rotation3d
from reachy2_sdk_api.part_pb2 import PartId
from sensor_msgs.msg import JointState

from ..abstract_bridge_node import AbstractBridgeNode
from ..conversion import (
    extract_quaternion_from_pose_matrix,
    joint_state_to_neck_orientation,
    neck_rotation_to_joint_state,
    pose_matrix_from_rotation3d,
    quat_as_rotation3d,
    rotation3d_as_quat,
)
from ..parts import Part
from ..utils import get_current_timestamp
from .orbita3d import (
    Orbita3dCommand,
    Orbita3dsCommand,
    Orbita3dServicer,
    Orbita3dStateRequest,
)


class HeadServicer:
    def __init__(
        self,
        bridge_node: AbstractBridgeNode,
        logger: rclpy.impl.rcutils_logger.RcutilsLogger,
        orbita3d_servicer: Orbita3dServicer,
    ) -> None:
        self.bridge_node = bridge_node
        self.logger = logger

        self.orbita3d_servicer = orbita3d_servicer

        self.heads = self.bridge_node.parts.get_by_type("head")

    def register_to_server(self, server: grpc.Server):
        self.logger.info("Registering 'HeadServiceServicer' to server.")
        add_HeadServiceServicer_to_server(self, server)

    def get_head(self, head: Part, context: grpc.ServicerContext) -> Head:
        return Head(
            part_id=PartId(name=head.name, id=head.id),
            description=HeadDescription(
                neck=Orbita3dServicer.get_info(
                    self.bridge_node.components.get_by_name(head.components[0].name)
                ),
                # l_antenna=DynamixelMotor.get_info(
                #     self.bridge_node.components.get_by_name(head.components[1].name)
                # ),
                # r_antenna=DynamixelMotor.get_info(
                #     self.bridge_node.components.get_by_name(head.components[2].name)
                # ),
            ),
        )

    def get_head_part_from_part_id(
        self, part_id: PartId, context: grpc.ServicerContext
    ) -> Part:
        part = self.bridge_node.parts.get_by_part_id(part_id)

        if part is None:
            context.abort(grpc.StatusCode.NOT_FOUND, f"Part not found (id={part_id}).")

        if part.type != "head":
            context.abort(
                grpc.StatusCode.INVALID_ARGUMENT,
                f"Part '{part_id}' is not an head.",
            )

        return part

    def GetAllHeads(self, request: Empty, context: grpc.ServicerContext) -> ListOfHead:
        return ListOfHead(head=[self.get_head(head, context) for head in self.heads])

    def GetState(self, request: PartId, context: grpc.ServicerContext) -> HeadState:
        head = self.get_head_part_from_part_id(request, context)

        return HeadState(
            timestamp=get_current_timestamp(self.bridge_node),
            id=request,
            activated=True,
            neck_state=self.orbita3d_servicer.GetState(
                Orbita3dStateRequest(
                    fields=self.orbita3d_servicer.default_fields,
                    id=ComponentId(id=head.components[0].id),
                ),
                context,
            ),
            # l_antenna_state=self.dynamixel_servicer.GetState(
            #     DynamixelStateRequest(
            #         fields=self.dynamixel_servicer.default_fields,
            #         id=ComponentId(id=head.components[1].id),
            #     ),
            #     context,
            # ),
            # r_antenna_state=self.dynamixel_servicer.GetState(
            #     DynamixelStateRequest(
            #         fields=self.dynamixel_servicer.default_fields,
            #         id=ComponentId(id=head.components[2].id),
            #     ),
            #     context,
            # ),
        )

    def ComputeNeckFK(
        self, request: NeckFKRequest, context: grpc.ServicerContext
    ) -> NeckFKSolution:
        head = self.get_head_part_from_part_id(request.id, context)
        success, pose = self.bridge_node.compute_forward(
            request.id,
            neck_rotation_to_joint_state(request.position.neck_position, head),
        )

        sol = NeckFKSolution()

        if success:
            sol.success = True
            x, y, z, w = extract_quaternion_from_pose_matrix(pose)
            sol.orientation.rotation.q.x = x
            sol.orientation.rotation.q.y = y
            sol.orientation.rotation.q.z = z
            sol.orientation.rotation.q.w = w

        return sol

    def ComputeNeckIK(
        self, request: NeckIKRequest, context: grpc.ServicerContext
    ) -> NeckIKSolution:
        head = self.get_head_part_from_part_id(request.id, context)

        M = pose_matrix_from_rotation3d(request.target.rotation)

        try:
            q0 = neck_rotation_to_joint_state(request.q0, head)
        except ValueError:
            q0 = JointState()

        success, joint_position = self.bridge_node.compute_inverse(
            request.id,
            M,
            q0,
        )

        sol = NeckIKSolution()

        if success:
            sol.success = True
            sol.position.CopyFrom(joint_state_to_neck_orientation(joint_position, head))

        return sol

    def GetOrientation(
        self, request: PartId, context: grpc.ServicerContext
    ) -> Rotation3d:
        rot = self.GetState(request, context).neck_state.present_position

        fk_req = NeckFKRequest(
            id=request,
            position=HeadPosition(
                neck_position=rot,
            ),
        )
        resp = self.ComputeNeckFK(fk_req, context)

        if not resp.success:
            context.abort(grpc.StatusCode.INTERNAL, "Could not compute FK.")

        return resp.orientation.rotation

    def Audit(self, request: PartId, context: grpc.ServicerContext) -> HeadStatus:
        return HeadStatus()

    def HeartBeat(self, request: PartId, context: grpc.ServicerContext) -> Empty:
        return Empty()

    def Restart(self, request: PartId, context: grpc.ServicerContext) -> Empty:
        return Empty()

    def ResetDefaultValues(
        self, request: PartId, context: grpc.ServicerContext
    ) -> Empty:
        return Empty()

    # Compliances
    def set_stiffness(
        self, request: PartId, torque: bool, context: grpc.ServicerContext
    ) -> None:
        # TODO: re-write using self.orbita3d_servicer.SendCommand?
        # TODO: check id
        head = self.get_head_part_from_part_id(request, context)

        cmd = DynamicJointState()
        cmd.joint_names = []

        for c in head.components:
            cmd.joint_names.append(c.name)
            cmd.interface_values.append(
                InterfaceValue(
                    interface_names=["torque"],
                    values=[torque],
                )
            )

        self.bridge_node.publish_command(cmd)

    def TurnOn(self, request: PartId, context: grpc.ServicerContext) -> Empty:
        self.set_stiffness(request, torque=True, context=context)
        return Empty()

    def TurnOff(self, request: PartId, context: grpc.ServicerContext) -> Empty:
        self.set_stiffness(request, torque=False, context=context)
        return Empty()

    def GetJointsLimits(
        self, request: PartId, context: grpc.ServicerContext
    ) -> JointsLimits:
        return JointsLimits()

    def GetTemperatures(
        self, request: PartId, context: grpc.ServicerContext
    ) -> HeadTemperatures:
        return HeadTemperatures()

    def GetJointGoalPosition(
        self, request: PartId, context: grpc.ServicerContext
    ) -> Rotation3d:
        rot = self.GetState(request, context).neck_state.goal_position

        fk_req = NeckFKRequest(
            id=request,
            position=HeadPosition(
                neck_position=rot,
            ),
        )
        resp = self.ComputeNeckFK(fk_req, context)

        if not resp.success:
            context.abort(grpc.StatusCode.INTERNAL, "Could not compute FK.")

        return Rotation3d(
            q=resp.orientation.q,
        )

    def SetSpeedLimit(
        self, request: SpeedLimitRequest, context: grpc.ServicerContext
    ) -> Empty:
        return Empty()

    def SendNeckJointGoal(
        self, request: NeckJointGoal, context: grpc.ServicerContext
    ) -> Empty:
        head = self.get_head_part_from_part_id(request.id, context)

        q = rotation3d_as_quat(request.joints_goal.rotation)

        ik_req = NeckIKRequest(
            id=request.id,
            target=NeckOrientation(
                rotation=quat_as_rotation3d(q),
            ),
        )
        resp = self.ComputeNeckIK(ik_req, context)

        if not resp.success:
            context.abort(grpc.StatusCode.INTERNAL, "Could not compute IK.")

        self.orbita3d_servicer.SendCommand(
            Orbita3dsCommand(
                cmd=[
                    Orbita3dCommand(
                        id=ComponentId(id=head.components[0].id),
                        goal_position=resp.position,
                    ),
                ]
            ),
            context,
        )

<<<<<<< HEAD
        return Empty()
=======
        return Empty()


def _find_neck_quaternion_transform(
    vect_origin: Tuple[float, float, float],
    vect_target: Tuple[float, float, float],
) -> Tuple[float, float, float, float]:
    vo = _norm(vect_origin)

    neck_in_torso = (vect_target[0] - 0.015, vect_target[1], vect_target[2] - 0.095)
    head_in_torso = (
        neck_in_torso[0] - 0.02,
        neck_in_torso[1],
        neck_in_torso[2] - 0.06105,
    )

    vd = _norm(head_in_torso)

    v = np.cross(vo, vd)
    v = _norm(v)

    alpha = np.arccos(np.dot(vo, vd))
    if np.isnan(alpha) or alpha < 1e-6:
        return (0, 0, 0, 1)

    q = _from_axis_angle(axis=v, angle=alpha)
    return q


def _norm(v):
    v = np.array(v)
    if np.any(v):
        v = v / np.linalg.norm(v)
    return v


def _from_axis_angle(axis, angle):
    mag_sq = np.dot(axis, axis)
    if mag_sq == 0.0:
        raise ValueError("Rotation axis must be non-zero")

    if abs(1.0 - mag_sq) > 1e-12:
        axis = axis / np.sqrt(mag_sq)

    theta = angle / 2.0
    r = np.cos(theta)
    i = axis * np.sin(theta)

    return np.array([i[0], i[1], i[2], r])
>>>>>>> 2bea922f
<|MERGE_RESOLUTION|>--- conflicted
+++ resolved
@@ -1,11 +1,5 @@
-from typing import Tuple
-
 import grpc
 import rclpy
-<<<<<<< HEAD
-
-=======
->>>>>>> 2bea922f
 from control_msgs.msg import DynamicJointState, InterfaceValue
 from google.protobuf.empty_pb2 import Empty
 from reachy2_sdk_api.component_pb2 import ComponentId
@@ -307,56 +301,4 @@
             context,
         )
 
-<<<<<<< HEAD
-        return Empty()
-=======
-        return Empty()
-
-
-def _find_neck_quaternion_transform(
-    vect_origin: Tuple[float, float, float],
-    vect_target: Tuple[float, float, float],
-) -> Tuple[float, float, float, float]:
-    vo = _norm(vect_origin)
-
-    neck_in_torso = (vect_target[0] - 0.015, vect_target[1], vect_target[2] - 0.095)
-    head_in_torso = (
-        neck_in_torso[0] - 0.02,
-        neck_in_torso[1],
-        neck_in_torso[2] - 0.06105,
-    )
-
-    vd = _norm(head_in_torso)
-
-    v = np.cross(vo, vd)
-    v = _norm(v)
-
-    alpha = np.arccos(np.dot(vo, vd))
-    if np.isnan(alpha) or alpha < 1e-6:
-        return (0, 0, 0, 1)
-
-    q = _from_axis_angle(axis=v, angle=alpha)
-    return q
-
-
-def _norm(v):
-    v = np.array(v)
-    if np.any(v):
-        v = v / np.linalg.norm(v)
-    return v
-
-
-def _from_axis_angle(axis, angle):
-    mag_sq = np.dot(axis, axis)
-    if mag_sq == 0.0:
-        raise ValueError("Rotation axis must be non-zero")
-
-    if abs(1.0 - mag_sq) > 1e-12:
-        axis = axis / np.sqrt(mag_sq)
-
-    theta = angle / 2.0
-    r = np.cos(theta)
-    i = axis * np.sin(theta)
-
-    return np.array([i[0], i[1], i[2], r])
->>>>>>> 2bea922f
+        return Empty()