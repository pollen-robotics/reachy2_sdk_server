"""Expose main mobile base ROS services/topics through gRPC allowing remote client SDK."""

import io
import zlib
from queue import Empty
from subprocess import PIPE, check_output, run
from typing import Optional

import grpc
import rclpy
import tf_transformations
from cv_bridge import CvBridge
from geometry_msgs.msg import Twist
from google.protobuf.empty_pb2 import Empty
from google.protobuf.wrappers_pb2 import BoolValue, FloatValue
from nav_msgs.msg import Odometry
from PIL import Image as PilImage
from reachy2_sdk_api.mobile_base_lidar_pb2 import (
    LidarMap,
    LidarObstacleDetectionEnum,
    LidarObstacleDetectionStatus,
    LidarSafety,
)
from reachy2_sdk_api.mobile_base_lidar_pb2_grpc import (
    MobileBaseLidarServiceServicer,
    add_MobileBaseLidarServiceServicer_to_server,
)
from reachy2_sdk_api.mobile_base_mobility_pb2 import (
    DirectionVector,
    DistanceToGoalVector,
    MobilityServiceAck,
    SetSpeedVector,
    TargetDirectionCommand,
)
from reachy2_sdk_api.mobile_base_mobility_pb2_grpc import (
    MobileBaseMobilityServiceServicer,
    add_MobileBaseMobilityServiceServicer_to_server,
)
from reachy2_sdk_api.mobile_base_utility_pb2 import (
    BatteryLevel,
    ControlModeCommand,
    ControlModePossiblities,
    ListOfMobileBase,
    MobileBase,
    MobileBaseState,
    MobileBaseStatus,
    OdometryVector,
    ZuuuModeCommand,
    ZuuuModePossiblities,
)
from reachy2_sdk_api.mobile_base_utility_pb2_grpc import (
    MobileBaseUtilityServiceServicer,
    add_MobileBaseUtilityServiceServicer_to_server,
)
from reachy2_sdk_api.part_pb2 import PartId, PartInfo
from sensor_msgs.msg import Image
from zuuu_interfaces.srv import (
    DistanceToGoal,
    GetBatteryVoltage,
    GetOdometry,
    GetZuuuMode,
    GetZuuuSafety,
    ResetOdometry,
    SetSpeed,
    SetZuuuMode,
    SetZuuuSafety,
)

from ..abstract_bridge_node import AbstractBridgeNode
<<<<<<< HEAD
from ..parts import Part
from ..utils import get_current_timestamp, parse_reachy_config
=======
from ..utils import get_current_timestamp
>>>>>>> 049f737a


class MobileBaseServicer(
    MobileBaseLidarServiceServicer,
    MobileBaseMobilityServiceServicer,
    MobileBaseUtilityServiceServicer,
):
    """Mobile base SDK server node."""

    def __init__(
        self, bridge_node: AbstractBridgeNode, logger: rclpy.impl.rcutils_logger.RcutilsLogger, mobile_base_config: dict
    ) -> None:
        """Set up the node.

        Get mobile base basic info such as its odometry, battery level, drive mode or control mode
        from the mobile base hal.
        Send commands through the SetSpeed service or by publishing to cmd_vel topic.
        """
        self.logger = logger
        self.bridge_node = bridge_node
        self.mobile_base_enabled = True  # Keep track of mobile base status in order to return None for teleop

        # config = parse_reachy_config(reachy_config_path)
        self.info = {
            "serial_number": mobile_base_config["serial_number"],
            "version_hard": mobile_base_config["version_hard"],
            "version_soft": mobile_base_config["version_soft"],
        }

        if not mobile_base_config["enable"]:
            self.logger.info("No mobile base found in the config file. Mobile base server not initialized.")
            self.mobile_base_enabled = False
            return

        self.cmd_vel_pub = self.bridge_node.create_publisher(Twist, "cmd_vel_zuuu", 10)

        self.bridge = CvBridge()
        self.lidar_img_subscriber = self.bridge_node.create_subscription(Image, "lidar_image", self.get_lidar_img, 1)
        self._last_odom = None
        self._last_direction = TargetDirectionCommand()

        self.odometry_subscriber = self.bridge_node.create_subscription(Odometry, "odom", self.odom_cb, 1)

        self.set_speed_client = self.bridge_node.create_client(SetSpeed, "SetSpeed")
        while not self.set_speed_client.wait_for_service(timeout_sec=1.0):
            self.logger.info("service SetSpeed not available, waiting again...")

        self.distance_to_goal_client = self.bridge_node.create_client(DistanceToGoal, "DistanceToGoal")
        while not self.distance_to_goal_client.wait_for_service(timeout_sec=1.0):
            self.logger.info("service DistanceToGoal not available, waiting again...")

        self.set_zuuu_mode_client = self.bridge_node.create_client(SetZuuuMode, "SetZuuuMode")
        while not self.set_zuuu_mode_client.wait_for_service(timeout_sec=1.0):
            self.logger.info("service SetZuuuMode not available, waiting again...")

        self.get_zuuu_mode_client = self.bridge_node.create_client(GetZuuuMode, "GetZuuuMode")
        while not self.get_zuuu_mode_client.wait_for_service(timeout_sec=1.0):
            self.logger.info("service GetZuuuMode not available, waiting again...")

        self.get_battery_voltage_client = self.bridge_node.create_client(GetBatteryVoltage, "GetBatteryVoltage")
        while not self.get_battery_voltage_client.wait_for_service(timeout_sec=1.0):
            self.logger.info("service GetBatteryVoltage not available, waiting again...")

        self.get_odometry_client = self.bridge_node.create_client(GetOdometry, "GetOdometry")
        while not self.get_odometry_client.wait_for_service(timeout_sec=1.0):
            self.logger.info("service GetOdometry not available, waiting again...")

        self.reset_odometry_client = self.bridge_node.create_client(ResetOdometry, "ResetOdometry")
        while not self.reset_odometry_client.wait_for_service(timeout_sec=1.0):
            self.logger.info("service ResetOdometry not available, waiting again...")

        self.set_zuuu_safety_client = self.bridge_node.create_client(SetZuuuSafety, "SetZuuuSafety")
        while not self.set_zuuu_safety_client.wait_for_service(timeout_sec=1.0):
            self.logger.info("service SetZuuuSafety not available, waiting again...")

        self.get_zuuu_safety_client = self.bridge_node.create_client(GetZuuuSafety, "GetZuuuSafety")
        while not self.get_zuuu_safety_client.wait_for_service(timeout_sec=1.0):
            self.logger.info("service GetZuuuSafety not available, waiting again...")

        # TODO: handle part_id correctly
        self.mobile_bases = self.bridge_node.parts.get_by_type("mobile_base")
        self.logger.info("Initialized mobile base server.")

    def register_to_server(self, server: grpc.Server) -> None:
        """Register the servicer to the server."""
        self.logger.info("Registering 'MobileBaseServicer' to server.")
        add_MobileBaseLidarServiceServicer_to_server(self, server)
        add_MobileBaseMobilityServiceServicer_to_server(self, server)
        add_MobileBaseUtilityServiceServicer_to_server(self, server)

    def get_mobile_base(self, mobile_base: Optional[Part], context: grpc.ServicerContext) -> MobileBase:
        """Get mobile base basic info."""
        if self.mobile_base_enabled:
            if mobile_base is None:
                mobile_base = self.mobile_bases[0]
            return MobileBase(
                part_id=PartId(name=mobile_base.name, id=mobile_base.id),
                info=PartInfo(
                    serial_number=self.info["serial_number"],
                    version_hard=str(self.info["version_hard"]),
                    version_soft=str(self.info["version_soft"]),
                ),
            )
        else:
            return None

    def get_lidar_img(self, msg):
        self.lidar_img = self.bridge.imgmsg_to_cv2(msg)

    def GetAllMobileBases(self, request: Empty, context: grpc.ServicerContext) -> ListOfMobileBase:
        return ListOfMobileBase(mobile_base=[self.GetMobileBase(Empty(), context)])

    def GetMobileBase(self, request: Empty, context) -> PartInfo:
        """Get mobile base basic info."""
        return self.get_mobile_base(None, context)

    def GetState(self, request: PartId, context) -> MobileBaseState:
        """Get mobile base state."""
        if self.info["serial_number"] is None:
            return MobileBaseState()

        res_status = LidarSafety(id=request)
        lidar_info = self.bridge_node.get_safety_status()
        status_number = lidar_info["status"]
        if status_number == 0.0:
            grpc_obstacle_detection_status = LidarObstacleDetectionEnum.DETECTION_ERROR
        elif status_number == 1.0:
            grpc_obstacle_detection_status = LidarObstacleDetectionEnum.NO_OBJECT_DETECTED
        elif status_number == 2.0:
            grpc_obstacle_detection_status = LidarObstacleDetectionEnum.OBJECT_DETECTED_SLOWDOWN
        elif status_number == 3.0:
            grpc_obstacle_detection_status = LidarObstacleDetectionEnum.OBJECT_DETECTED_STOP
        else:
            grpc_obstacle_detection_status = LidarObstacleDetectionEnum.DETECTION_ERROR
            self.logger.warning(f"Unknown LIDAR safety status: {status_number}")

        res_status.safety_on.value = lidar_info["safety_on"]
        res_status.safety_distance.value = lidar_info["safety_distance"]
        res_status.critical_distance.value = lidar_info["critical_distance"]
        res_status.obstacle_detection_status.status = grpc_obstacle_detection_status

        res_zuuu_mode = ZuuuModeCommand(id=request, mode=getattr(ZuuuModePossiblities, self.bridge_node.get_zuuu_mode()))
        res_control_mode = ControlModeCommand(
            id=request, mode=getattr(ControlModePossiblities, self.bridge_node.get_control_mode())
        )

        res_bat = BatteryLevel(level=FloatValue(value=self.bridge_node.get_battery_voltage()))

        req = MobileBaseState(
            timestamp=get_current_timestamp(self.bridge_node),
            id=request,
            activated=True,
            battery_level=res_bat,
            lidar_safety=res_status,
            zuuu_mode=res_zuuu_mode,
            control_mode=res_control_mode,
        )
        return req

    def SendDirection(self, request: TargetDirectionCommand, context) -> MobilityServiceAck:
        """Send a speed command for the mobile base expressed in SI units."""
        self._last_direction = request
        # self.logger.info(f"Sending direction: {request.direction}")

        twist = Twist()
        twist.linear.x = request.direction.x.value
        twist.linear.y = request.direction.y.value
        twist.linear.z = 0.0
        twist.angular.x = 0.0
        twist.angular.y = 0.0
        twist.angular.z = request.direction.theta.value
        self.cmd_vel_pub.publish(twist)

        return MobilityServiceAck(success=BoolValue(value=True))

    def GetLastDirection(self, request: PartId, context) -> DirectionVector:
        """Get the last direction sent to the mobile base."""
        return DirectionVector(
            x=self._last_direction.direction.x,
            y=self._last_direction.direction.y,
            theta=self._last_direction.direction.theta,
        )

    def SendSetSpeed(self, request: SetSpeedVector, context) -> MobilityServiceAck:
        """Send a speed command for the mobile base expressed in SI units for a given duration."""
        req = SetSpeed.Request()
        req.duration = request.duration.value
        req.x_vel = request.x_vel.value
        req.y_vel = request.y_vel.value
        req.rot_vel = request.rot_vel.value

        self.set_speed_client.call_async(req)
        return MobilityServiceAck(success=BoolValue(value=True))

    def DistanceToGoal(self, request: PartId, context):
        """Return the distance left to reach the last goto target sent.

        The remaining x, y and theta to get to the target are also returned.
        """
        response = DistanceToGoalVector(
            delta_x=FloatValue(value=0.0),
            delta_y=FloatValue(value=0.0),
            delta_theta=FloatValue(value=0.0),
            distance=FloatValue(value=0.0),
        )

        req = DistanceToGoal.Request()

        result = self.distance_to_goal_client.call(req)

        if result is not None:
            ros_response = result
            # print(ros_response)
            response.delta_x.value = ros_response.delta_x
            response.delta_y.value = ros_response.delta_y
            response.delta_theta.value = ros_response.delta_theta
            response.distance.value = ros_response.distance

        return response

    def SetControlMode(self, request: ControlModeCommand, context) -> MobilityServiceAck:
        """Set mobile base control mode.

        Two valid control modes are available: OPEN_LOOP and PID.
        """
        mode = ControlModePossiblities.keys()[request.mode]

        if mode == "NONE_CONTROL_MODE":
            return MobilityServiceAck(success=BoolValue(value=False))

        # TODO there is a better way to do this
        run(f"ros2 param set /zuuu_hal control_mode {mode}", stdout=PIPE, shell=True)
        return MobilityServiceAck(success=BoolValue(value=True))

    def GetControlMode(self, request: Empty, context) -> ControlModeCommand:
        """Get mobile base control mode."""
        output = check_output(["ros2", "param", "get", "/zuuu_hal", "control_mode"]).decode()

        # Response from ros2 looks like: "String value is: MODE"
        mode = output.split(": ")[-1].split()[0]

        mode_grpc = getattr(ControlModePossiblities, mode)
        return ControlModeCommand(id=PartId(name=self.mobile_bases[0].name, id=self.mobile_bases[0].id), mode=mode_grpc)

    def SetZuuuMode(self, request: ZuuuModeCommand, context) -> MobilityServiceAck:
        """Set mobile base drive mode.

        Six valid drive modes are available: CMD_VEL, BRAKE, FREE_WHEEL, SPEED, GOTO, EMERGENCY_STOP.
        """
        mode = ZuuuModePossiblities.keys()[request.mode]

        if mode == "NONE_ZUUU_MODE":
            return MobilityServiceAck(success=BoolValue(value=False))

        req = SetZuuuMode.Request()
        req.mode = mode
        self.set_zuuu_mode_client.call_async(req)
        return MobilityServiceAck(success=BoolValue(value=True))

    def GetZuuuMode(self, request: Empty, context) -> ZuuuModeCommand:
        """Get mobile base drive mode."""
        req = GetZuuuMode.Request()

        mode = ZuuuModePossiblities.NONE_ZUUU_MODE
        result = self.get_zuuu_mode_client.call(req)

        if result is not None:
            mode = result.mode
            mode = getattr(ZuuuModePossiblities, mode)

        return ZuuuModeCommand(id=PartId(name=self.mobile_bases[0].name, id=self.mobile_bases[0].id), mode=mode)

    def GetBatteryLevel(self, request: PartId, context) -> BatteryLevel:
        """Get mobile base battery level in Volt."""
        req = GetBatteryVoltage.Request()

        response = BatteryLevel(level=FloatValue(value=0.0))

        result = self.get_battery_voltage_client.call(req)

        if result is not None:
            ros_response = result
            response.level.value = ros_response.voltage

        return response

    def odom_cb(self, odom: Odometry):
        self._last_odom = odom

    def GetOdometry(self, request: PartId, context) -> OdometryVector:
        """Get mobile base odometry.

        x, y are in meters and theta is in radian.
        """
        response = OdometryVector(
            x=FloatValue(value=0.0),
            y=FloatValue(value=0.0),
            theta=FloatValue(value=0.0),
            vx=FloatValue(value=0.0),
            vy=FloatValue(value=0.0),
            vtheta=FloatValue(value=0.0),
        )

        if self._last_odom is not None:
            odom = self._last_odom
            response.x.value = odom.pose.pose.position.x
            response.y.value = odom.pose.pose.position.y
            theta = tf_transformations.euler_from_quaternion(
                [
                    odom.pose.pose.orientation.x,
                    odom.pose.pose.orientation.y,
                    odom.pose.pose.orientation.z,
                    odom.pose.pose.orientation.w,
                ]
            )
            response.theta.value = theta[2]

            response.vx.value = odom.twist.twist.linear.x
            response.vy.value = odom.twist.twist.linear.y
            response.vtheta.value = odom.twist.twist.angular.z
        return response

    def ResetOdometry(self, request: PartId, context) -> MobilityServiceAck:
        """Reset mobile base odometry.

        Current position of the mobile_base is taken as new origin of the odom frame.
        """
        req = ResetOdometry.Request()
        self.reset_odometry_client.call_async(req)
        return MobilityServiceAck(success=BoolValue(value=True))

    def GetZuuuSafety(self, request: PartId, context) -> LidarSafety:
        """Get the anti-collision safety status handled by the mobile base hal along with the safety and critical distances."""
        req = GetZuuuSafety.Request()

        result = self.get_zuuu_safety_client.call(req)

        response = LidarSafety()

        if result is not None:
            ros_response = result
            response.id = request
            response.safety_on.value = ros_response.safety_on
            response.safety_distance.value = ros_response.safety_distance
            response.critical_distance.value = ros_response.critical_distance

            ros_obstacle_detection_status = ros_response.obstacle_detection_status
            if ros_obstacle_detection_status == "green":
                grpc_obstacle_detection_status = LidarObstacleDetectionEnum.NO_OBJECT_DETECTED
            elif ros_obstacle_detection_status == "orange":
                grpc_obstacle_detection_status = LidarObstacleDetectionEnum.OBJECT_DETECTED_SLOWDOWN
            elif ros_obstacle_detection_status == "red":
                grpc_obstacle_detection_status = LidarObstacleDetectionEnum.OBJECT_DETECTED_STOP

            response.obstacle_detection_status.status = grpc_obstacle_detection_status

        return response

    def SetZuuuSafety(self, request: LidarSafety, context) -> MobilityServiceAck:
        """Set on/off the anti-collision safety handled by the mobile base hal."""
        req = SetZuuuSafety.Request()
        if request.HasField("safety_on"):
            req.safety_on = request.safety_on.value
        else:
            self.logger.error("Safety_on field is missing in the SetZuuuSafety request.")
            return MobilityServiceAck(success=BoolValue(value=False))

        if request.HasField("safety_distance"):
            req.safety_distance = request.safety_distance.value
        if request.HasField("critical_distance"):
            req.critical_distance = request.critical_distance.value
        self.set_zuuu_safety_client.call_async(req)
        return MobilityServiceAck(success=BoolValue(value=True))

    def GetLidarMap(self, request: PartId, context) -> LidarMap:
        """Get the lidar map."""
        img = PilImage.fromarray(self.lidar_img)

        buf = io.BytesIO()
        img.save(buf, format="JPEG")  # Format can be changed as needed
        uncompressed_bytes = buf.getvalue()
        compressed_bytes = zlib.compress(uncompressed_bytes)
        return LidarMap(data=compressed_bytes)

    def Audit(self, request: PartId, context: grpc.ServicerContext) -> MobileBaseStatus:
        return MobileBaseStatus()

    def HeartBeat(self, request: PartId, context: grpc.ServicerContext) -> Empty:
        return Empty()

    def Restart(self, request: PartId, context: grpc.ServicerContext) -> Empty:
        return Empty()

    def ResetDefaultValues(self, request: PartId, context: grpc.ServicerContext) -> Empty:
        self._stub.SetZuuuSafety(LidarSafety(critical_distance=FloatValue(value=0.55), safety_distance=FloatValue(value=0.7)))
        return Empty()

    def TurnOn(self, request: PartId, context: grpc.ServicerContext) -> Empty:
        zuuu_mode = ZuuuModeCommand(id=request, mode=ZuuuModePossiblities.CMD_GOTO)
        self.SetZuuuMode(zuuu_mode, context)
        return Empty()

    def TurnOff(self, request: PartId, context: grpc.ServicerContext) -> Empty:
        zuuu_mode = ZuuuModeCommand(id=request, mode=ZuuuModePossiblities.FREE_WHEEL)
        self.SetZuuuMode(zuuu_mode, context)
        return Empty()

    def GetLidarObstacleDetectionStatus(self, request: PartId, context: grpc.ServicerContext) -> LidarObstacleDetectionStatus:
        return LidarObstacleDetectionStatus()<|MERGE_RESOLUTION|>--- conflicted
+++ resolved
@@ -67,12 +67,8 @@
 )
 
 from ..abstract_bridge_node import AbstractBridgeNode
-<<<<<<< HEAD
 from ..parts import Part
-from ..utils import get_current_timestamp, parse_reachy_config
-=======
 from ..utils import get_current_timestamp
->>>>>>> 049f737a
 
 
 class MobileBaseServicer(
