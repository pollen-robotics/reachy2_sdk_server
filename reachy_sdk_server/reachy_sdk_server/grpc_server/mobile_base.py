--- conflicted
+++ resolved
@@ -367,14 +367,10 @@
 
         return response
 
-<<<<<<< HEAD
-    def GetOdometry(self, request: PartId, context) -> OdometryVector:
-=======
     def odom_cb(self, odom: Odometry):
         self._last_odom = odom
 
-    def GetOdometry(self, request: Empty, context) -> OdometryVector:
->>>>>>> c6f6a8d9
+    def GetOdometry(self, request: PartId, context) -> OdometryVector:
         """Get mobile base odometry.
 
         x, y are in meters and theta is in radian.
