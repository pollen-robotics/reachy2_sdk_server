--- conflicted
+++ resolved
@@ -61,11 +61,6 @@
             callback=self.update_state,
             qos_profile=10,
         )
-<<<<<<< HEAD
-
-        self.mobile_base_enabled = True
-=======
->>>>>>> 049f737a
 
         self.mobile_base_enabled = reachy_config.mobile_base["enable"]
         if not self.mobile_base_enabled:
@@ -443,12 +438,7 @@
 
         goal_handle = await self.goto_zuuu_action_client.send_goal_async(goal_msg, feedback_callback=feedback_callback)
 
-<<<<<<< HEAD
-=======
-        goal_handle = await self.goto_zuuu_action_client.send_goal_async(goal_msg, feedback_callback=feedback_callback)
-
         self.get_logger().warning("zuuu goto feedback_callback setuped")
->>>>>>> 049f737a
 
         if not goal_handle.accepted:
             self.get_logger().warning("zuuu goto Goal rejected!")
