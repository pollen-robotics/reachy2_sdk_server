from asyncio.events import AbstractEventLoop
from collections import deque
from functools import partial
from threading import Event, Lock
from typing import Any, Dict, List, Tuple

import numpy as np
import prometheus_client as pc
import rclpy
import reachy2_monitoring as rm
from control_msgs.msg import DynamicJointState, InterfaceValue
from geometry_msgs.msg import Pose, PoseStamped
from pollen_msgs.action import Goto
from pollen_msgs.msg import CartTarget, IKRequest, MobileBaseState, ReachabilityState
from pollen_msgs.srv import GetForwardKinematics, GetInverseKinematics
from rclpy.action import ActionClient
from rclpy.node import Node
from rclpy.qos import HistoryPolicy, QoSProfile, ReliabilityPolicy
from reachy2_sdk_api.component_pb2 import ComponentId
from reachy2_sdk_api.part_pb2 import PartId
from reachy_config import ReachyConfig
from sensor_msgs.msg import JointState
from std_msgs.msg import Float32, Float32MultiArray
from zuuu_interfaces.action import ZuuuGoto

from .components import ComponentsHolder
from .conversion import matrix_to_pose, pose_to_matrix
from .parts import PartsHolder


class AbstractBridgeNode(Node):
<<<<<<< HEAD
    def __init__(self, reachy_config: ReachyConfig, asyncio_loop: AbstractEventLoop = None, port=0) -> None:
=======
    def __init__(self, reachy_config: dict = None, asyncio_loop: AbstractEventLoop = None, port=0) -> None:
>>>>>>> e029db21
        super().__init__(node_name="reachy_abstract_bridge_node")

        self.logger = self.get_logger()

        NODE_NAME = f"grpc-server_SDK{'.' + str(port) if port != 0 else ''}"
        rm.configure_pyroscope(
            NODE_NAME,
            tags={
                "server": "false",
                "client": "true",
            },
        )
        self.tracer = rm.tracer(NODE_NAME, grpc_type="server")
        self.config = reachy_config.config["reachy"]["config"]
        metrics_port = 10000 + int(port)
        self.logger.info(f"Start port:{port}, metrics_port:{metrics_port} (port+10000).")

        self.asyncio_loop = asyncio_loop
<<<<<<< HEAD
=======
        self.config = reachy_config
>>>>>>> e029db21
        self.components = ComponentsHolder(self.config)

        self.got_first_state = Event()
        self.joint_state_ready = Event()
        self.got_first_mb_state_status = Event()
        self.reachability_deque = {}

        self.create_subscription(
            msg_type=DynamicJointState,
            topic="/dynamic_joint_states",
            callback=self.update_state,
            qos_profile=10,
        )

        self.mobile_base_enabled = reachy_config.mobile_base["enable"]
        if not self.mobile_base_enabled:
            self.logger.info("No mobile base found in the config file. Mobile base server not initialized.")

        self.info = {
            "serial_number": reachy_config.mobile_base["serial_number"],
            "version_hard": reachy_config.mobile_base["version_hard"],
            "version_soft": reachy_config.mobile_base["version_soft"],
        }

        # TODO create publisher
        # self.create_subscription(
        #     msg_type=ReachabilityState,
        #     topic="/ReachabilityState",
        #     callback=self.update_reachability_state,
        #     qos_profile=10,
        # )

        for arm in ["r_arm", "l_arm"]:
            self.create_subscription(
                msg_type=ReachabilityState,
                topic=f"/{arm}_reachability_states",
                qos_profile=10,
                callback=partial(
                    self.update_reachability_state,
                    name=arm,
                ),
            )
            self.reachability_deque[arm] = deque(maxlen=100)

        self.command_pub_lock = Lock()
        self.joint_command_pub = self.create_publisher(
            msg_type=DynamicJointState,
            topic="/dynamic_joint_commands",
            qos_profile=10,
        )

        self.wait_for_setup()
        self.logger.info(f"Joint state setup (nb_joints={len(self.components.components)}).")
        for c in self.components.components:
            self.logger.info(f"\t - {c}")

        # Now that we have components, setup parts
        self.parts = PartsHolder(self.logger, self.config, self.components)

        # Register to services for kinematics
        self.setup_kinematics()

        self.create_subscription(
            msg_type=JointState,
            topic="/joint_commands",
            callback=self.update_command,
            qos_profile=10,
        )

        # create a subscriber to the safety status topic
        # defined in the zuu_hal.py file
        self.create_subscription(
            msg_type=MobileBaseState,
            topic="/mobile_base_state",
            callback=self.update_mobile_base_state,
            qos_profile=10,
        )
        # dictionary that contains the mirror of the LidarSafety class from the zuu_hal.py file
        # and in the GetZuuuSafety service
        # "safety_on":          safety on/off flag
        # "safety_distance":      obstacle safety distance
        # "critical_distance":  obstacle critical distance
        # "status":             safety status [0: detection error, 1: no obstacle, 2: obstacle detected slowing down, 3: obstacle detected stopping]
        self.lidar_safety = {"safety_on": False, "safety_distance": 0.0, "critical_distance": 0.0, "status": 0}
        self.battery_voltage = 0.0
        self.zuuu_mode = "NONE_ZUUU_MODE"
        self.control_mode = "NONE_CONTROL_MODE"

        # Setup goto action clients
        self.prefixes = ["r_arm", "l_arm", "neck"]
        self.goto_action_client = {}
        for prefix in self.prefixes:
            self.goto_action_client[prefix] = ActionClient(self, Goto, f"{prefix}_goto")
            self.get_logger().info(f"Waiting for action server {prefix}_goto...")
            self.goto_action_client[prefix].wait_for_server()

        if self.mobile_base_enabled:
            self.goto_zuuu_action_client = ActionClient(self, ZuuuGoto, "mobile_base_goto")
            self.get_logger().info(f"Waiting for action server mobile_base_goto...")
            self.goto_zuuu_action_client.wait_for_server()

        # Start up the server to expose the metrics.
        pc.start_http_server(metrics_port)
        self.sum_getreachystate = pc.Summary("sdkserver_GetReachyState_time", "Time spent during bridge reachy.GetReachyState")
        self.sum_spin = pc.Summary("sdkserver_spin_once_time", "Time spent during bridge spin_once")
        self.sum_spin_sanity = pc.Summary("sdkserver_time_reference_1s", "Sanity check spin, sleeps 1s")
        self.get_logger().info(f"Setup complete.")

    def wait_for_setup(self) -> None:
        # Wait for a first /dynamic_joint_state message to get a list of all joints
        while not self.got_first_state.is_set():
            rclpy.spin_once(self)

        # call service to get all value for each joint
        for name in self.joint_names:
            self.components.add_component(name, node_delegate=self)

        self.joint_state_ready.set()

    # State updates
    def update_state(self, msg: DynamicJointState) -> None:
        if not self.got_first_state.is_set():
            self.joint_names = msg.joint_names
            self.got_first_state.set()
            return

        if not self.joint_state_ready.is_set():
            return

        for name, kv in zip(msg.joint_names, msg.interface_values):
            state = dict(zip(kv.interface_names, kv.values))
            self.components.get_by_name(name).update_state(state)

    def update_reachability_state(self, msg: ReachabilityState, name: str) -> None:
        order_id = msg.order_id
        state = msg.state
        is_reachable = msg.is_reachable
        self.reachability_deque[name].append((order_id, is_reachable, state))

    # Command updates
    def update_command(self, msg: JointState) -> None:
        for name, target in zip(msg.name, msg.position):
            self.components.get_by_name(name).update_command({"target_position": target})

    # getter for the battery voltage
    # returns the battery voltage value [V]
    # returns 0 if no battery voltage has been received yet
    def get_battery_voltage(self) -> float:
        if not self.got_first_mb_state_status.is_set():
            self.logger.error("No battery voltage received yet.")
        return self.battery_voltage

    # getter for zuuu mode
    # returns the string of the mode
    # returns 'NONE_ZUUU_MODE' if no info has been received yet
    def get_zuuu_mode(self) -> str:
        if not self.got_first_mb_state_status.is_set():
            self.logger.error("No zuuu mode received yet.")
        return self.zuuu_mode

    # getter for mobile base control mode
    # returns the string of the mode
    # returns 'NONE_CONTROL_MODE' if no info has been received yet
    def get_control_mode(self) -> str:
        if not self.got_first_mb_state_status.is_set():
            self.logger.error("No controle mode received yet.")
        return self.control_mode

    # function which is run when the safety status message is received
    def update_mobile_base_state(self, msg: MobileBaseState) -> None:
        if not self.got_first_mb_state_status.is_set():
            self.got_first_mb_state_status.set()
        # save the safety status value to the class variable
        # that contains
        # 0: safety on/off flag
        # 1: obstacle safety distance
        # 2: obstacle critical distance
        # 3: safety status [0: detection error, 1: no obstacle, 2: obstacle detected slowing down, 3: obstacle detected stopping]
        self.battery_voltage = msg.battery_voltage.data
        self.lidar_safety["safety_on"] = msg.safety_on.data
        self.lidar_safety["safety_distance"] = msg.mobile_base_safety_status.data[0]
        self.lidar_safety["critical_distance"] = msg.mobile_base_safety_status.data[1]
        self.lidar_safety["status"] = int(msg.mobile_base_safety_status.data[2])

        self.zuuu_mode = msg.zuuu_mode
        self.control_mode = msg.control_mode

    # getter for the safety status
    # returns the safety status
    # mirroring the `LidarObstacleDetectionEnum` from `mobile_base_lidar.proto`
    # [0: detection error, 1: no obstacle, 2: obstacle detected slowing down, 3: obstacle detected stopping]
    def get_safety_status(self) -> Dict[str, Any]:
        if not self.got_first_mb_state_status.is_set():
            self.logger.error("No safety status received yet.")
            return {"safety_on": False, "safety_distance": 0.0, "critical_distance": 0.0, "status": 0}
        return self.lidar_safety

    def publish_command(self, msg: DynamicJointState) -> None:
        self.joint_command_pub.publish(msg)

    # Misc utils
    def get_component(self, component_id: ComponentId) -> dict:
        return self.components.get_by_component_id(component_id)

    # Kinematics
    def setup_kinematics(self):
        # Register to forward/inverse kinematics ROS services
        # And to /{side}_arm/target_pose
        self.forward_kinematics_clients = {}
        self.inverse_kinematics_clients = {}
        # self.target_pose_pubs = {}
        self.head_target_pose_pubs = {}
        self.arm_target_pose_pubs = {}

        self.command_target_pub_lock = Lock()

        for part in self.parts:
            if part.type not in ("arm", "head"):
                continue

            c = self.create_client(
                srv_type=GetForwardKinematics,
                srv_name=f"/{part.name}/forward_kinematics",
            )
            self.logger.info(f"Subscribing for service '{c.srv_name}'...")
            c.wait_for_service()
            self.forward_kinematics_clients[part.id] = c

            c = self.create_client(
                srv_type=GetInverseKinematics,
                srv_name=f"/{part.name}/inverse_kinematics",
            )
            self.logger.info(f"Subscribing for service '{c.srv_name}'...")
            c.wait_for_service()
            self.inverse_kinematics_clients[part.id] = c

            # High frequency QoS profile
            high_freq_qos_profile = QoSProfile(
                reliability=ReliabilityPolicy.BEST_EFFORT,  # Prioritizes speed over guaranteed delivery
                history=HistoryPolicy.KEEP_LAST,  # Keeps only a fixed number of messages
                depth=1,  # Minimal depth, for the latest message
                # Other QoS settings can be adjusted as needed
            )

            self.head_target_pose_pubs[part.id] = self.create_publisher(
                msg_type=CartTarget,
                topic=f"/{part.name}/cart_target_pose",
                qos_profile=high_freq_qos_profile,
            )

            self.arm_target_pose_pubs[part.id] = self.create_publisher(
                msg_type=IKRequest,
                topic=f"/{part.name}/ik_target_pose",
                qos_profile=high_freq_qos_profile,
            )

            self.logger.info(f"Publisher to topic '{self.head_target_pose_pubs[part.id].topic_name}' ready.")
            self.logger.info(f"Publisher to topic '{self.arm_target_pose_pubs[part.id].topic_name}' ready.")

    def compute_forward(self, id: PartId, joint_position: JointState) -> Tuple[bool, np.array]:
        id = self.parts.get_by_part_id(id).id

        req = GetForwardKinematics.Request()
        req.joint_position = joint_position

        resp = self.forward_kinematics_clients[id].call(req)

        if resp.success:
            return True, pose_to_matrix(resp.pose)
        else:
            return False, None

    def compute_inverse(self, id: PartId, target: np.array, q0: JointState) -> Tuple[bool, JointState]:
        id = self.parts.get_by_part_id(id).id

        req = GetInverseKinematics.Request()
        req.pose = matrix_to_pose(target)
        req.q0 = q0

        resp = self.inverse_kinematics_clients[id].call(req)
        return resp.success, resp.joint_position

    def publish_head_target_pose(self, id: PartId, msg: CartTarget) -> None:
        id = self.parts.get_by_part_id(id).id
        self.head_target_pose_pubs[id].publish(msg)

    def publish_arm_target_pose(self, id: PartId, msg: IKRequest) -> None:
        id = self.parts.get_by_part_id(id).id
        self.arm_target_pose_pubs[id].publish(msg)

    async def send_goto_goal(
        self,
        part: str,
        joint_names: List[str],
        goal_positions: List[float],
        duration: float,
        goal_velocities: List[float] = [],
        mode: str = "minimum_jerk",  # "linear" or "minimum_jerk"
        sampling_freq: float = 150.0,
        feedback_callback=None,
        return_handle=False,
    ):
        goal_msg = Goto.Goal()
        request = goal_msg.request  # This is of type pollen_msgs/GotoRequest

        request.duration = duration
        request.mode = mode
        request.sampling_freq = sampling_freq
        request.safety_on = False

        request.goal_joints = JointState()
        request.goal_joints.name = joint_names
        request.goal_joints.position = goal_positions
        request.goal_joints.velocity = goal_velocities
        request.goal_joints.effort = []  # Not implemented for now

        self.get_logger().debug("Sending goal request...")

        goal_handle = await self.goto_action_client[part].send_goal_async(goal_msg, feedback_callback=feedback_callback)
        self.get_logger().debug("feedback_callback setuped")

        if not goal_handle.accepted:
            self.get_logger().warning("Goal rejected!")
            return None

        self.get_logger().debug("Goal accepted")

        if return_handle:
            return goal_handle
        else:
            res = await goal_handle.get_result_async()
            result = res.result
            status = res.status
            self.get_logger().debug(f"Goto finished. Result: {result.result.status}")
            return result, status

    async def send_zuuu_goto_goal(
        self,
        x_goal,
        y_goal,
        theta_goal,
        dist_tol=0.05,
        angle_tol=np.deg2rad(5),
        timeout=10.0,
        keep_control_on_arrival=True,
        distance_p=5.0,
        distance_i=0.0,
        distance_d=0.0,
        distance_max_command=0.4,
        angle_p=5.0,
        angle_i=0.0,
        angle_d=0.0,
        angle_max_command=1.0,
        feedback_callback=None,
        return_handle=False,
    ):
        """Send a goal to the zuuu_goto action server.
        x_goal (m), y_goal (m), theta_goal (rads) ->  goal pose in the odom frame
        dist_tol (m), angle_tol (rads) -> distance and angle tolerance for the goal
        timeout (s) -> timeout for the goal, the goto action will end if the goal is not reached in time
        keep_control_on_arrival (bool) -> if True, the goto control loop will keep running even if the goal is reached
        distance_p, distance_i, distance_d -> PID gains for the xy distance control loop
        distance_max_command (m/s - ish) -> limits the maximum command for the xy distance PID controller
        angle_p, angle_i, angle_d -> PID gains for the angle control loop
        angle_max_command (rads/s -ish) -> limits the maximum command for the angle PID controller
        feedback_callback -> callback function to be called when feedback is received
        return_handle (bool) -> if True, the function will return the goal handle, else it will wait for the goal to finish and return the result and status
        """
        goal_msg = ZuuuGoto.Goal()

        request = goal_msg.request  # This is of type zuuu_interfaces/ZuuuGotoRequest

        request.x_goal = x_goal
        request.y_goal = y_goal
        request.theta_goal = theta_goal
        request.dist_tol = dist_tol
        request.angle_tol = angle_tol
        request.timeout = timeout
        request.keep_control_on_arrival = keep_control_on_arrival
        request.distance_p = distance_p
        request.distance_i = distance_i
        request.distance_d = distance_d
        request.distance_max_command = distance_max_command
        request.angle_p = angle_p
        request.angle_i = angle_i
        request.angle_d = angle_d
        request.angle_max_command = angle_max_command

        goal_handle = await self.goto_zuuu_action_client.send_goal_async(goal_msg, feedback_callback=feedback_callback)

        self.get_logger().warning("zuuu goto feedback_callback setuped")

        if not goal_handle.accepted:
            self.get_logger().warning("zuuu goto Goal rejected!")
            return None

        if return_handle:
            return goal_handle
        else:
            res = await goal_handle.get_result_async()
            result = res.result
            status = res.status
            self.get_logger().info(f"zuuu goto goto finished. Result: {result.result.status}")
            return result, status

    def set_all_joints_to_current_position(self, part_name: str = "") -> None:
        """Set all joints to their current position if part_name is an empty string,
        else only the joints of the given part_name (e.g. r_arm) are set."""
        if not self.got_first_state.is_set():
            self.logger.error("No joint state received yet, cannot set all joints to current position.")
            return
        self.logger.debug(f"Setting all joints to their current position for part '{part_name}'.")

        joint_prefix = part_name.split("_")[0]
        if joint_prefix == "head":
            joint_prefix = "neck"

        cmd = DynamicJointState()
        cmd.joint_names = []

        for name in self.joint_names:
            if name.startswith(joint_prefix):
                # Note: any string starts with the empty string
                component = self.components.get_by_name(name)
                if "position" in component.state and "target_position" in component.state:
                    # These are all the "ROS joints" such as "r_arm_shoulder_pitch"
                    self.logger.debug(
                        f"\t Setting -{name} goal_position to its current position: {component.state['position']}"
                    )
                    component.state["target_position"] = component.state["position"]
                    cmd.joint_names.append(name)
                    cmd.interface_values.append(
                        InterfaceValue(
                            interface_names=["position"],
                            values=[component.state["position"]],
                        )
                    )

        self.publish_command(cmd)<|MERGE_RESOLUTION|>--- conflicted
+++ resolved
@@ -29,11 +29,7 @@
 
 
 class AbstractBridgeNode(Node):
-<<<<<<< HEAD
-    def __init__(self, reachy_config: ReachyConfig, asyncio_loop: AbstractEventLoop = None, port=0) -> None:
-=======
     def __init__(self, reachy_config: dict = None, asyncio_loop: AbstractEventLoop = None, port=0) -> None:
->>>>>>> e029db21
         super().__init__(node_name="reachy_abstract_bridge_node")
 
         self.logger = self.get_logger()
@@ -52,10 +48,7 @@
         self.logger.info(f"Start port:{port}, metrics_port:{metrics_port} (port+10000).")
 
         self.asyncio_loop = asyncio_loop
-<<<<<<< HEAD
-=======
         self.config = reachy_config
->>>>>>> e029db21
         self.components = ComponentsHolder(self.config)
 
         self.got_first_state = Event()
