--- conflicted
+++ resolved
@@ -7,15 +7,13 @@
     assert orbita2d.cleanup_fields([]) == []
     assert orbita2d.cleanup_fields([orbita2d.Orbita2dField.NONE]) == []
 
-<<<<<<< HEAD
-    assert orbita2d.cleanup_fields([orbita2d.Orbita2dField.NAME, orbita2d.Orbita2dField.PRESENT_POSITION]) == [
-=======
     assert orbita2d.cleanup_fields(
         [orbita2d.Orbita2dField.NAME, orbita2d.Orbita2dField.PRESENT_POSITION]
     ) == [
->>>>>>> bbbee242
         "name",
         "present_position",
     ]
 
-    assert set(orbita2d.cleanup_fields([orbita2d.Orbita2dField.ALL])) == set(orbita2d.conversion_table.keys())+    assert set(orbita2d.cleanup_fields([orbita2d.Orbita2dField.ALL])) == set(
+        orbita2d.conversion_table.keys()
+    )