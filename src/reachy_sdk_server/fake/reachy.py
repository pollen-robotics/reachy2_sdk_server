from typing import Iterator
import grpc
import time

from google.protobuf.empty_pb2 import Empty
from google.protobuf.wrappers_pb2 import BoolValue

from reachy_sdk_api_v2.arm_pb2 import Arm, ArmDescription, ArmState, ArmPosition
from reachy_sdk_api_v2.head_pb2 import HeadState
from reachy_sdk_api_v2.hand_pb2 import HandState
from reachy_sdk_api_v2.mobile_base_pb2 import MobileBaseState
from reachy_sdk_api_v2.component_pb2 import ComponentId, PIDGains
from reachy_sdk_api_v2.orbita2d_pb2 import Orbita2DInfo, Axis, Orbita2DState, Float2D, PID2D
from reachy_sdk_api_v2.orbita3d_pb2 import Orbita3DInfo, Orbita3DState, Float3D, PID3D
from reachy_sdk_api_v2.part_pb2 import PartId, PartInfo
from reachy_sdk_api_v2.reachy_pb2_grpc import ReachyServiceServicer
from reachy_sdk_api_v2.reachy_pb2 import Reachy, ReachyId
from reachy_sdk_api_v2.reachy_pb2 import ReachyStreamStateRequest, ReachyState

class ReachyServicer(ReachyServiceServicer):
    def __init__(self, right_arm) -> None:
        self.right_arm = right_arm
        self._temp = 0.01

    def GetReachy(self, request: Empty, context) -> Reachy:
        return Reachy(
            r_arm=Arm(
                part_id=PartId(
                    name=self.right_arm.name,
                ),
                description=ArmDescription(
                    shoulder=Orbita2DInfo(
                        id=ComponentId(
                            id=self.right_arm.shoulder.id
                            ),
                        serial_number=self.right_arm.shoulder.serial_number,
                        axis_1=getattr(Axis, self.right_arm.shoulder._axis1_type.upper()),
                        axis_2=getattr(Axis, self.right_arm.shoulder._axis2_type.upper()),
                    ),
                    elbow=Orbita2DInfo(
                        id=ComponentId(
                            id=self.right_arm.elbow.id
                            ),
                        serial_number=self.right_arm.elbow.serial_number,
                        axis_1=getattr(Axis, self.right_arm.elbow._axis1_type.upper()),
                        axis_2=getattr(Axis, self.right_arm.elbow._axis2_type.upper()),
                    ),
                    wrist=Orbita3DInfo(
                        id=ComponentId(
                            id=self.right_arm.wrist.id
                            ),
                        serial_number=self.right_arm.wrist.serial_number,
                    ),
                )
            )
        )

    def GetReachyState(self, uid: ReachyId, context: grpc.ServicerContext) -> ReachyState:
        """Get the requested joints id."""
        self._temp += 0.01
        return ReachyState(
            # l_arm_state=ArmState(
            #     name=self.left_arm.name

            # ),
            r_arm_state=ArmState(
                name=self.right_arm.name,
                shoulder_state=Orbita2DState(
                    name=self.right_arm.shoulder.id,
                    temperature=Float2D(
                        axis_1=self._temp,
                        axis_2=0.6
                    ),
                    present_position=Float2D(
                        axis_1=self._temp,
                        axis_2=0.6
                    ),
                    present_speed=Float2D(
                        axis_1=self._temp,
                        axis_2=0.6
                    ),
                    present_load=Float2D(
                        axis_1=self._temp,
                        axis_2=0.6
                    ),
<<<<<<< HEAD
                    compliant=BoolValue(value=self.right_arm.shoulder.compliant),
=======
>>>>>>> 65ae9b9b
                    goal_position=Float2D(
                        axis_1=self._temp,
                        axis_2=0.6
                    ),
                    speed_limit=Float2D(
                        axis_1=self._temp,
                        axis_2=0.6
                    ),
                    torque_limit=Float2D(
                        axis_1=self._temp,
                        axis_2=0.6
                    ),
                    pid=PID2D(
                        gains_axis_1=PIDGains(
                            p=500,
                            i=200,
                            d=3,
                        ),
                        gains_axis_2=PIDGains(
                            p=400,
                            i=700,
                            d=4,
                        )
                    ),
                ),
                elbow_state=Orbita2DState(
                    name=self.right_arm.elbow.id,
                    temperature=Float2D(
                        axis_1=self._temp,
                        axis_2=0.6
                    ),
                    present_position=Float2D(
                        axis_1=self._temp,
                        axis_2=0.6
                    ),
                    present_speed=Float2D(
                        axis_1=self._temp,
                        axis_2=0.6
                    ),
                    present_load=Float2D(
                        axis_1=self._temp,
                        axis_2=0.6
                    ),
<<<<<<< HEAD
                    compliant=BoolValue(value=self.right_arm.shoulder.compliant),
=======
>>>>>>> 65ae9b9b
                    goal_position=Float2D(
                        axis_1=self._temp,
                        axis_2=0.6
                    ),
                    speed_limit=Float2D(
                        axis_1=self._temp,
                        axis_2=0.6
                    ),
                    torque_limit=Float2D(
                        axis_1=self._temp,
                        axis_2=0.6
                    ),
                    pid=PID2D(
                        gains_axis_1=PIDGains(
                            p=500,
                            i=200,
                            d=3,
                        ),
                        gains_axis_2=PIDGains(
                            p=400,
                            i=700,
                            d=4,
                        )
                    ),
                ),
                wrist_state=Orbita3DState(
                    name=self.right_arm.wrist.id,
                    temperature=Float3D(
                        roll=self._temp,
                        pitch=0.6,
                        yaw=0.7,
                    ),
                    present_position=Float3D(
                        roll=self._temp,
                        pitch=0.6,
                        yaw=0.7,
                    ),
                    present_speed=Float3D(
                        roll=self._temp,
                        pitch=0.6,
                        yaw=0.7,
                    ),
                    present_load=Float3D(
                        roll=self._temp,
                        pitch=0.6,
                        yaw=0.7,
                    ),
<<<<<<< HEAD
                    compliant=BoolValue(value=self.right_arm.shoulder.compliant),
=======
>>>>>>> 65ae9b9b
                    goal_position=Float3D(
                        roll=self._temp,
                        pitch=0.6,
                        yaw=0.7,
                    ),
                    speed_limit=Float3D(
                        roll=self._temp,
                        pitch=0.6,
                        yaw=0.7,
                    ),
                    torque_limit=Float3D(
                        roll=self._temp,
                        pitch=0.6,
                        yaw=0.7,
                    ),
                    pid=PID3D(
                        roll=PIDGains(
                            p=500,
                            i=200,
                            d=3,
                        ),
                        pitch=PIDGains(
                            p=400,
                            i=700,
                            d=4,
                        ),
                        yaw=PIDGains(
                            p=200,
                            i=100,
                            d=1,
                        ),
                    ),
                ),
            ),
            # head_state=HeadState(
            # ),
            # l_hand_state=HandState(
            # ),
            # r_hand_state=HandState(
            # ),
            # mobile_base_state=MobileBaseState(
            # ),
        )

    def StreamReachyState(self, request: ReachyStreamStateRequest, context: grpc.ServicerContext) -> Iterator[ReachyState]:
        """Continuously stream requested joints up-to-date state."""
        dt = 1.0 / request.publish_frequency if request.publish_frequency > 0 else -1.0
        last_pub = 0.0

        while True:
            elapsed_time = time.time() - last_pub
            if elapsed_time < dt:
                time.sleep(dt - elapsed_time)

            reachy_state = self.GetReachyState(request.id, context)
            reachy_state.timestamp.GetCurrentTime()

            yield reachy_state
            last_pub = time.time()<|MERGE_RESOLUTION|>--- conflicted
+++ resolved
@@ -83,10 +83,7 @@
                         axis_1=self._temp,
                         axis_2=0.6
                     ),
-<<<<<<< HEAD
                     compliant=BoolValue(value=self.right_arm.shoulder.compliant),
-=======
->>>>>>> 65ae9b9b
                     goal_position=Float2D(
                         axis_1=self._temp,
                         axis_2=0.6
@@ -130,10 +127,7 @@
                         axis_1=self._temp,
                         axis_2=0.6
                     ),
-<<<<<<< HEAD
                     compliant=BoolValue(value=self.right_arm.shoulder.compliant),
-=======
->>>>>>> 65ae9b9b
                     goal_position=Float2D(
                         axis_1=self._temp,
                         axis_2=0.6
@@ -181,10 +175,7 @@
                         pitch=0.6,
                         yaw=0.7,
                     ),
-<<<<<<< HEAD
                     compliant=BoolValue(value=self.right_arm.shoulder.compliant),
-=======
->>>>>>> 65ae9b9b
                     goal_position=Float3D(
                         roll=self._temp,
                         pitch=0.6,
